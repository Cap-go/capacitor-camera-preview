import { Component, inject, model, OnInit, signal, computed } from '@angular/core';
import { FormsModule } from '@angular/forms';
import {
  IonButton,
  IonItemDivider,
  IonCard,
  IonCardContent,
  IonCardHeader,
  IonCardTitle,
  IonCheckbox,
  IonContent,
  IonHeader,
  IonIcon,
<<<<<<< HEAD
  IonSelect,
=======
  IonInput,
>>>>>>> 98b24f00
  IonItem,
  IonInput,
  IonLabel,
  IonList,
  IonRange,
  IonSelect,
  IonSelectOption,
  IonTitle,
  IonToolbar,
  ModalController,
} from '@ionic/angular/standalone';
import {
  CameraDevice,
  CameraPosition,
  ExifData,
  FlashMode,
  PictureFormat,
} from '@capgo/camera-preview';
import { CameraModalComponent } from '../../components/camera-modal/camera-modal.component';
import { CapacitorCameraViewService } from '../../core/capacitor-camera-preview.service';
import { GalleryService } from '../../services/gallery.service';

@Component({
  selector: 'app-camera-view',
  templateUrl: 'camera-view.page.html',
  standalone: true,
  imports: [
    FormsModule,
    IonButton,
    IonItemDivider,
    IonCard,
    IonCardContent,
    IonCardHeader,
    IonCardTitle,
    IonCheckbox,
    IonContent,
    IonHeader,
    IonInput,
    IonIcon,
    IonInput,
    IonItem,
    IonLabel,
    IonList,
    IonRange,
    IonSelect,
    IonSelectOption,
    IonTitle,
    IonToolbar,
  ],
})
export class CameraViewPage implements OnInit {
  readonly #cameraViewService = inject(CapacitorCameraViewService);
  readonly #galleryService = inject(GalleryService);
  readonly #modalController = inject(ModalController);

  protected readonly cameraDevices = signal<CameraDevice[]>([]);
  protected readonly rearCameras = computed(() => this.cameraDevices().filter(d => d.position === 'rear'));
  protected readonly frontCameras = computed(() => this.cameraDevices().filter(d => d.position === 'front'));
  protected readonly testResults = signal<string>('');

  // Basic camera settings
  protected deviceId = model<string | null>(null);
  protected position = model<CameraPosition>('rear');
  protected quality = model<number>(85);
  protected useTripleCameraIfAvailable = model<boolean>(false);
  protected initialZoomFactor = model<number>(1.0);

  // Preview settings
  protected previewX = model<number>(0);
  protected previewY = model<number>(0);
  protected previewWidth = model<number>(0);
  protected previewHeight = model<number>(0);
  protected aspectRatio = model<'4:3' | '16:9' | 'fill'>('fill');

  // Picture settings
  protected pictureFormat = model<PictureFormat>('jpeg');
  protected pictureQuality = model<number>(85);
  protected useCustomSize = model<boolean>(false);
  protected pictureWidth = model<number>(1920);
  protected pictureHeight = model<number>(1080);

  // Camera behavior settings
  protected opacity = model<number>(100);
  protected enableZoom = model<boolean>(false);
  protected disableAudio = model<boolean>(true);
  protected enableHighResolution = model<boolean>(false);
  protected lockAndroidOrientation = model<boolean>(false);
  protected saveToGallery = model<boolean>(false);
  protected withExifLocation = model<boolean>(false);
  protected gridMode = model<'none' | '3x3' | '4x4'>('none');

  protected toBack = model<boolean>(false);

  ngOnInit() {
    setTimeout(() => {
      this.#cameraViewService.getAvailableDevices().then((devices) => {
        this.cameraDevices.set(devices);
      });
    }, 100);
  }

  protected async startCamera(): Promise<void> {
    const cameraModal = await this.#modalController.create({
      component: CameraModalComponent,
      animated: false,
      componentProps: {
        deviceId: this.deviceId(),
        position: this.position(),
        quality: this.quality(),
        x: this.previewX(),
        y: this.previewY(),
        width: this.previewWidth(),
        height: this.previewHeight(),
        aspectRatio: this.aspectRatio(),
        useTripleCameraIfAvailable: this.useTripleCameraIfAvailable(),
        initialZoomFactor: this.initialZoomFactor(),
        pictureFormat: this.pictureFormat(),
        pictureQuality: this.pictureQuality(),
        useCustomSize: this.useCustomSize(),
        pictureWidth: this.pictureWidth(),
        pictureHeight: this.pictureHeight(),
        opacity: this.opacity(),
        enableZoom: this.enableZoom(),
        disableAudio: this.disableAudio(),
        enableHighResolution: this.enableHighResolution(),
        lockAndroidOrientation: this.lockAndroidOrientation(),
        saveToGallery: this.saveToGallery(),
        withExifLocation: this.withExifLocation(),
        gridMode: this.gridMode(),
      },
    });

    await cameraModal.present();

    const { data } = await cameraModal.onDidDismiss<{
      photo: string;
      exif: ExifData;
      options?: any;
      type?: string;
    }>();

    if (data?.photo) {
      this.#galleryService.addPhoto(data?.photo);
      let results = this.testResults() + `\n✓ Photo captured successfully`;
      if (data.type) {
        results += ` (${data.type})`;
      }
      if (data.options) {
        results += `\n  Options: ${JSON.stringify(data.options)}`;
      }
      if (data.exif) {
        results += `\n  EXIF: ${JSON.stringify(data.exif, null, 2)}`;
      }
      this.testResults.set(results);
    }
  }

  // Testing Methods
  protected async testHorizontalFov(): Promise<void> {
    try {
      const fov = await this.#cameraViewService.getHorizontalFov();
      const results = this.testResults() + `\n✓ Horizontal FOV: ${JSON.stringify(fov)}`;
      this.testResults.set(results);
    } catch (error) {
      const results = this.testResults() + `\n✗ FOV test failed: ${error}`;
      this.testResults.set(results);
    }
  }

  protected async testSupportedPictureSizes(): Promise<void> {
    try {
      const sizes = await this.#cameraViewService.getSupportedPictureSizes();
      const results = this.testResults() + `\n✓ Picture sizes: ${JSON.stringify(sizes, null, 2)}`;
      this.testResults.set(results);
    } catch (error) {
      const results = this.testResults() + `\n✗ Picture sizes test failed: ${error}`;
      this.testResults.set(results);
    }
  }

  protected async testFlashModes(): Promise<void> {
    try {
      const modes = await this.#cameraViewService.getSupportedFlashModes();
      const results = this.testResults() + `\n✓ Flash modes: ${modes.join(', ')}`;
      this.testResults.set(results);
    } catch (error) {
      const results = this.testResults() + `\n✗ Flash modes test failed: ${error}`;
      this.testResults.set(results);
    }
  }

  protected async testZoomCapabilities(): Promise<void> {
    try {
      const zoom = await this.#cameraViewService.getZoom();
      const results = this.testResults() + `\n✓ Zoom: min=${zoom.min}, max=${zoom.max}, current=${zoom.current}`;
      this.testResults.set(results);
    } catch (error) {
      const results = this.testResults() + `\n✗ Zoom test failed: ${error}`;
      this.testResults.set(results);
    }
  }

  protected async testErrorScenarios(): Promise<void> {
    let results = this.testResults() + `\n=== Error Scenario Testing ===`;

    // Test invalid device ID
    try {
      await this.#cameraViewService.setDeviceId('invalid-device-id');
      results += `\n✗ Invalid device ID should have failed`;
    } catch (error) {
      results += `\n✓ Invalid device ID correctly failed`;
    }

    // Test invalid zoom level
    try {
      await this.#cameraViewService.setZoom(999, false);
      results += `\n✗ Invalid zoom should have failed`;
    } catch (error) {
      results += `\n✓ Invalid zoom correctly failed`;
    }

    this.testResults.set(results);
  }

  protected async testAllFeatures(): Promise<void> {
    let results = '=== Comprehensive Camera Test ===\n';

    try {
      // Test running status
      const running = await this.#cameraViewService.isRunning();
      results += `\n✓ Camera running: ${running}`;

      // Test available devices
      const devices = await this.#cameraViewService.getAvailableDevices();
      results += `\n✓ Available devices: ${devices.length}`;
      devices.forEach((device, index) => {
        results += `\n  ${index + 1}. ${device.label} (${device.position})`;
        results += `\n     Lenses: ${device.lenses.length}`;
        results += `\n     Overall zoom range: ${device.minZoom}x - ${device.maxZoom}x`;
        device.lenses.forEach(lens => {
          results += `\n       - ${lens.deviceType}: ${lens.baseZoomRatio}x base (${lens.minZoom}x-${lens.maxZoom}x)`;
        });
      });

      // Test supported flash modes
      const flashModes = await this.#cameraViewService.getSupportedFlashModes();
      results += `\n✓ Flash modes: ${flashModes.join(', ')}`;

      // Test zoom capabilities and lens info
      const zoomData = await this.#cameraViewService.getZoom();
      results += `\n✓ Zoom range: ${zoomData.min} - ${zoomData.max} (current: ${zoomData.current})`;
      results += `\n✓ Current lens: ${zoomData.lens.deviceType} (${zoomData.lens.baseZoomRatio}x base, ${zoomData.lens.digitalZoom}x digital)`;
      results += `\n  - Focal length: ${zoomData.lens.focalLength}mm`;

      // Test horizontal FOV
      const fov = await this.#cameraViewService.getHorizontalFov();
      results += `\n✓ Horizontal FOV: ${JSON.stringify(fov)}`;

      // Test picture sizes
      const sizes = await this.#cameraViewService.getSupportedPictureSizes();
      results += `\n✓ Picture sizes available: ${sizes.supportedPictureSizes?.length || 0} cameras`;

      this.testResults.set(results);
    } catch (error) {
      results += `\n✗ Test failed: ${error}`;
      this.testResults.set(results);
    }
  }

  // Quick test methods
  protected async quickTestHighQuality(): Promise<void> {
    this.pictureFormat.set('png');
    this.pictureQuality.set(100);
    this.useCustomSize.set(true);
    this.pictureWidth.set(4096);
    this.pictureHeight.set(3072);
    await this.startCamera();
  }

  protected async quickTestLowQuality(): Promise<void> {
    this.pictureFormat.set('jpeg');
    this.pictureQuality.set(20);
    this.useCustomSize.set(true);
    this.pictureWidth.set(640);
    this.pictureHeight.set(480);
    await this.startCamera();
  }

  protected async quickTestVideo(): Promise<void> {
    // Set optimal settings for video
    this.disableAudio.set(false);
    this.enableZoom.set(true);
    this.opacity.set(100);
    await this.startCamera();
  }

  // Legacy methods for compatibility
  async isCameraRunning() {
    return this.#cameraViewService.isRunning();
  }

  async getSupportedFlashModes() {
    console.log(await this.#cameraViewService.getSupportedFlashModes());
  }

  async setFlashMode(flashMode: FlashMode) {
    return this.#cameraViewService.setFlashMode(flashMode);
  }

  async getZoom() {
    console.log(await this.#cameraViewService.getZoom());
  }
}<|MERGE_RESOLUTION|>--- conflicted
+++ resolved
@@ -11,17 +11,12 @@
   IonContent,
   IonHeader,
   IonIcon,
-<<<<<<< HEAD
   IonSelect,
-=======
-  IonInput,
->>>>>>> 98b24f00
   IonItem,
   IonInput,
   IonLabel,
   IonList,
   IonRange,
-  IonSelect,
   IonSelectOption,
   IonTitle,
   IonToolbar,
