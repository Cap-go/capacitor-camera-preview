--- conflicted
+++ resolved
@@ -78,11 +78,7 @@
                 if self.cameraController.captureSession?.isRunning ?? false {
                     call.reject("camera already started")
                 } else {
-<<<<<<< HEAD
                     self.cameraController.prepare(cameraPosition: self.cameraPosition, disableAudio: self.disableAudio){error in
-=======
-                    self.cameraController.prepare(cameraPosition: self.cameraPosition) {error in
->>>>>>> 63841885
                         if let error = error {
                             print(error)
                             call.reject(error.localizedDescription)
