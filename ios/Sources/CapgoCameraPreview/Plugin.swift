import Foundation
import Capacitor
import AVFoundation
import Photos
import CoreImage
import CoreLocation


extension UIWindow {
    static var isLandscape: Bool {
        if #available(iOS 13.0, *) {
            return UIApplication.shared.windows
                .first?
                .windowScene?
                .interfaceOrientation
                .isLandscape ?? false
        } else {
            return UIApplication.shared.statusBarOrientation.isLandscape
        }
    }
    static var isPortrait: Bool {
        if #available(iOS 13.0, *) {
            return UIApplication.shared.windows
                .first?
                .windowScene?
                .interfaceOrientation
                .isPortrait ?? false
        } else {
            return UIApplication.shared.statusBarOrientation.isPortrait
        }
    }
}

/**
 * Please read the Capacitor iOS Plugin Development Guide
 * here: https://capacitor.ionicframework.com/docs/plugins/ios
 */
@objc(CameraPreview)
public class CameraPreview: CAPPlugin, CAPBridgedPlugin, CLLocationManagerDelegate {
    public let identifier = "CameraPreviewPlugin"
    public let jsName = "CameraPreview"
    public let pluginMethods: [CAPPluginMethod] = [
        CAPPluginMethod(name: "start", returnType: CAPPluginReturnPromise),
        CAPPluginMethod(name: "flip", returnType: CAPPluginReturnPromise),
        CAPPluginMethod(name: "stop", returnType: CAPPluginReturnPromise),
        CAPPluginMethod(name: "capture", returnType: CAPPluginReturnPromise),
        CAPPluginMethod(name: "captureSample", returnType: CAPPluginReturnPromise),
        CAPPluginMethod(name: "getSupportedFlashModes", returnType: CAPPluginReturnPromise),
        CAPPluginMethod(name: "getHorizontalFov", returnType: CAPPluginReturnPromise),
        CAPPluginMethod(name: "setFlashMode", returnType: CAPPluginReturnPromise),
        CAPPluginMethod(name: "startRecordVideo", returnType: CAPPluginReturnPromise),
        CAPPluginMethod(name: "stopRecordVideo", returnType: CAPPluginReturnPromise),
        CAPPluginMethod(name: "getTempFilePath", returnType: CAPPluginReturnPromise),
        CAPPluginMethod(name: "getSupportedPictureSizes", returnType: CAPPluginReturnPromise),
        CAPPluginMethod(name: "isRunning", returnType: CAPPluginReturnPromise),
        CAPPluginMethod(name: "getAvailableDevices", returnType: CAPPluginReturnPromise),
        CAPPluginMethod(name: "getZoom", returnType: CAPPluginReturnPromise),
        CAPPluginMethod(name: "setZoom", returnType: CAPPluginReturnPromise),
        CAPPluginMethod(name: "getFlashMode", returnType: CAPPluginReturnPromise),
        CAPPluginMethod(name: "setDeviceId", returnType: CAPPluginReturnPromise),
        CAPPluginMethod(name: "getDeviceId", returnType: CAPPluginReturnPromise),
        CAPPluginMethod(name: "setAspectRatio", returnType: CAPPluginReturnPromise),
        CAPPluginMethod(name: "getAspectRatio", returnType: CAPPluginReturnPromise)
    ]
    // Camera state tracking
    private var isInitializing: Bool = false
    private var isInitialized: Bool = false

    var previewView: UIView!
    var cameraPosition = String()
    let cameraController = CameraController()
    var posX: CGFloat?
    var posY: CGFloat?
    var width: CGFloat?
    var height: CGFloat?
    var paddingBottom: CGFloat?
    var rotateWhenOrientationChanged: Bool?
    var toBack: Bool?
    var storeToFile: Bool?
    var enableZoom: Bool?
    var highResolutionOutput: Bool = false
    var disableAudio: Bool = false
    var locationManager: CLLocationManager?
    var currentLocation: CLLocation?
<<<<<<< HEAD
    private var aspectRatio: String?
    
=======


>>>>>>> 98b24f00
    // MARK: - Transparency Methods


    private func makeWebViewTransparent() {
        guard let webView = self.webView else { return }


        // Define a recursive function to traverse the view hierarchy
        func makeSubviewsTransparent(_ view: UIView) {
            // Set the background color to clear
            view.backgroundColor = .clear


            // Recurse for all subviews
            for subview in view.subviews {
                makeSubviewsTransparent(subview)
            }
        }


        // Set the main webView to be transparent
        webView.isOpaque = false
        webView.backgroundColor = .clear


        // Recursively make all subviews transparent
        makeSubviewsTransparent(webView)


        // Also ensure the webview's container is transparent
        webView.superview?.backgroundColor = .clear


        // Force a layout pass to apply changes
        DispatchQueue.main.async {
            webView.setNeedsLayout()
            webView.layoutIfNeeded()
        }
    }

    @objc func rotated() {
        guard let previewView = self.previewView,
              let posX = self.posX,
              let posY = self.posY,
              let width = self.width,
              let heightValue = self.height else {
            return
        }
        let paddingBottom = self.paddingBottom ?? 0
        let height = heightValue - paddingBottom

        if UIWindow.isLandscape {
            previewView.frame = CGRect(x: posY, y: posX, width: max(height, width), height: min(height, width))
            self.cameraController.previewLayer?.frame = previewView.frame
        }

        if UIWindow.isPortrait {
            previewView.frame = CGRect(x: posX, y: posY, width: min(height, width), height: max(height, width))
            self.cameraController.previewLayer?.frame = previewView.frame
        }

        if let connection = self.cameraController.fileVideoOutput?.connection(with: .video) {
            switch UIDevice.current.orientation {
            case .landscapeRight:
                connection.videoOrientation = .landscapeLeft
            case .landscapeLeft:
                connection.videoOrientation = .landscapeRight
            case .portrait:
                connection.videoOrientation = .portrait
            case .portraitUpsideDown:
                connection.videoOrientation = .portraitUpsideDown
            default:
                connection.videoOrientation = .portrait
            }
        }

        cameraController.updateVideoOrientation()

                cameraController.updateVideoOrientation()

        // Update grid overlay frame if it exists
        if let gridOverlay = self.cameraController.gridOverlayView {
            gridOverlay.frame = previewView.bounds
        }

        // Ensure webview remains transparent after rotation
        if self.isInitialized {
            self.makeWebViewTransparent()
        }
    }
<<<<<<< HEAD
    
    @objc func setAspectRatio(_ call: CAPPluginCall) {
        guard self.isInitialized else {
            call.reject("camera not started")
            return
        }
        self.aspectRatio = call.getString("aspectRatio")
        self.updateCameraFrame()
        call.resolve()
    }

    @objc func getAspectRatio(_ call: CAPPluginCall) {
        guard self.isInitialized else {
            call.reject("camera not started")
            return
        }
        call.resolve(["aspectRatio": self.aspectRatio ?? "fill"])
    }
    
=======


>>>>>>> 98b24f00
    @objc func appDidBecomeActive() {
        if self.isInitialized {
            DispatchQueue.main.async {
                self.makeWebViewTransparent()
            }
        }
    }


    @objc func appWillEnterForeground() {
        if self.isInitialized {
            DispatchQueue.main.async {
                self.makeWebViewTransparent()
            }
        }
    }

    struct CameraInfo {
        let deviceID: String
        let position: String
        let pictureSizes: [CGSize]
    }

    func getSupportedPictureSizes() -> [CameraInfo] {
        var cameraInfos = [CameraInfo]()

        // Discover all available cameras
        let deviceTypes: [AVCaptureDevice.DeviceType] = [
            .builtInWideAngleCamera,
            .builtInUltraWideCamera,
            .builtInTelephotoCamera,
            .builtInDualCamera,
            .builtInDualWideCamera,
            .builtInTripleCamera,
            .builtInTrueDepthCamera
        ]

        let session = AVCaptureDevice.DiscoverySession(
            deviceTypes: deviceTypes,
            mediaType: .video,
            position: .unspecified
        )

        let devices = session.devices

        for device in devices {
            // Determine the position of the camera
            var position = "Unknown"
            switch device.position {
            case .front:
                position = "Front"
            case .back:
                position = "Back"
            case .unspecified:
                position = "Unspecified"
            @unknown default:
                position = "Unknown"
            }

            var pictureSizes = [CGSize]()

            // Get supported formats
            for format in device.formats {
                let description = format.formatDescription
                let dimensions = CMVideoFormatDescriptionGetDimensions(description)
                let size = CGSize(width: CGFloat(dimensions.width), height: CGFloat(dimensions.height))
                if !pictureSizes.contains(size) {
                    pictureSizes.append(size)
                }
            }

            // Sort sizes in descending order (largest to smallest)
            pictureSizes.sort { $0.width * $0.height > $1.width * $1.height }

            let cameraInfo = CameraInfo(deviceID: device.uniqueID, position: position, pictureSizes: pictureSizes)
            cameraInfos.append(cameraInfo)
        }

        return cameraInfos
    }

    @objc func getSupportedPictureSizes(_ call: CAPPluginCall) {
        let cameraInfos = getSupportedPictureSizes()
        call.resolve([
            "supportedPictureSizes": cameraInfos.map {
                return [
                    "facing": $0.position,
                    "supportedPictureSizes": $0.pictureSizes.map { size in
                        return [
                            "width": String(describing: size.width),
                            "height": String(describing: size.height)
                        ]
                    }
                ]
            }
        ])
    }

    @objc func start(_ call: CAPPluginCall) {
        if self.isInitializing {
            call.reject("camera initialization in progress")
            return
        }
        if self.isInitialized {
            call.reject("camera already started")
            return
        }
        self.isInitializing = true

        self.cameraPosition = call.getString("position") ?? "rear"
        let deviceId = call.getString("deviceId")
        let cameraMode = call.getBool("cameraMode") ?? false
        self.highResolutionOutput = call.getBool("enableHighResolution") ?? false
        self.cameraController.highResolutionOutput = self.highResolutionOutput

        if call.getInt("width") != nil {
            self.width = CGFloat(call.getInt("width")!)
        } else {
            self.width = UIScreen.main.bounds.size.width
        }
        if call.getInt("height") != nil {
            self.height = CGFloat(call.getInt("height")!)
        } else {
            self.height = UIScreen.main.bounds.size.height
        }
        self.posX = call.getInt("x") != nil ? CGFloat(call.getInt("x")!)/UIScreen.main.scale: 0
        self.posY = call.getInt("y") != nil ? CGFloat(call.getInt("y")!) / (call.getBool("includeSafeAreaInsets") ?? false ? 1.0 : UIScreen.main.scale) + (call.getBool("includeSafeAreaInsets") ?? false ? UIApplication.shared.windows.first?.safeAreaInsets.top ?? 0 : 0) : 0
        if call.getInt("paddingBottom") != nil {
            self.paddingBottom = CGFloat(call.getInt("paddingBottom")!)
        }

        self.rotateWhenOrientationChanged = call.getBool("rotateWhenOrientationChanged") ?? true
        self.toBack = call.getBool("toBack") ?? true
        self.storeToFile = call.getBool("storeToFile") ?? false
        self.enableZoom = call.getBool("enableZoom") ?? false
        self.disableAudio = call.getBool("disableAudio") ?? true
<<<<<<< HEAD
        self.aspectRatio = call.getString("aspectRatio")
=======
        let aspectRatio = call.getString("aspectRatio")
        let gridMode = call.getString("gridMode") ?? "none"
>>>>>>> 98b24f00

        AVCaptureDevice.requestAccess(for: .video, completionHandler: { (granted: Bool) in
            guard granted else {
                call.reject("permission failed")
                return
            }

            DispatchQueue.main.async {
                if self.cameraController.captureSession?.isRunning ?? false {
                    call.reject("camera already started")
                } else {
                    self.cameraController.prepare(cameraPosition: self.cameraPosition, deviceId: deviceId, disableAudio: self.disableAudio, cameraMode: cameraMode, aspectRatio: aspectRatio) {error in
                        if let error = error {
                            print(error)
                            call.reject(error.localizedDescription)
                            return
                        }
<<<<<<< HEAD
                        self.updateCameraFrame()
                        
=======
                        let height = self.paddingBottom != nil ? self.height! - self.paddingBottom!: self.height!
                        self.previewView = UIView(frame: CGRect(x: self.posX ?? 0, y: self.posY ?? 0, width: self.width!, height: height))


>>>>>>> 98b24f00
                        // Make webview transparent - comprehensive approach
                        self.makeWebViewTransparent()


                        self.webView?.superview?.addSubview(self.previewView)
                        if self.toBack! {
                            self.webView?.superview?.bringSubviewToFront(self.webView!)
                        }
                        try? self.cameraController.displayPreview(on: self.previewView)

                        let frontView = self.toBack! ? self.webView : self.previewView
                        self.cameraController.setupGestures(target: frontView ?? self.previewView, enableZoom: self.enableZoom!)

                        // Add grid overlay if enabled
                        if gridMode != "none" {
                            self.cameraController.addGridOverlay(to: self.previewView, gridMode: gridMode)
                        }

                        // Add grid overlay if enabled
                        if gridMode != "none" {
                            self.cameraController.addGridOverlay(to: self.previewView, gridMode: gridMode)
                        }

                        if self.rotateWhenOrientationChanged == true {
                            NotificationCenter.default.addObserver(self, selector: #selector(CameraPreview.rotated), name: UIDevice.orientationDidChangeNotification, object: nil)
                        }


                        // Add observers for app state changes to maintain transparency
                        NotificationCenter.default.addObserver(self, selector: #selector(CameraPreview.appDidBecomeActive), name: UIApplication.didBecomeActiveNotification, object: nil)
                        NotificationCenter.default.addObserver(self, selector: #selector(CameraPreview.appWillEnterForeground), name: UIApplication.willEnterForegroundNotification, object: nil)

                        self.isInitializing = false
                        self.isInitialized = true
                        
                        var returnedObject = JSObject()
                        returnedObject["width"] = self.previewView.frame.width
                        returnedObject["height"] = self.previewView.frame.height
                        returnedObject["x"] = self.previewView.frame.origin.x
                        returnedObject["y"] = self.previewView.frame.origin.y
                        call.resolve(returnedObject)

                    }
                }
            }
        })

    }

    @objc func flip(_ call: CAPPluginCall) {
        guard isInitialized else {
            call.reject("Camera not initialized")
            return
        }

        DispatchQueue.main.async { [weak self] in
            guard let self = self else {
                call.reject("Camera controller deallocated")
                return
            }

            // Disable user interaction during flip
            self.previewView.isUserInteractionEnabled = false

            // Perform camera switch on background thread
            DispatchQueue.global(qos: .userInitiated).async {
                var retryCount = 0
                let maxRetries = 3

                func attemptFlip() {
                    do {
                        try self.cameraController.switchCameras()

                        DispatchQueue.main.async {
                            self.cameraController.previewLayer?.frame = self.previewView.bounds
                            self.cameraController.previewLayer?.videoGravity = .resizeAspectFill
                            self.previewView.isUserInteractionEnabled = true


                            // Ensure webview remains transparent after flip
                            self.makeWebViewTransparent()


                            call.resolve()
                        }
                    } catch {
                        retryCount += 1

                        if retryCount < maxRetries {
                            DispatchQueue.global(qos: .userInitiated).asyncAfter(deadline: .now() + 0.5) {
                                attemptFlip()
                            }
                        } else {
                            DispatchQueue.main.async {
                                self.previewView.isUserInteractionEnabled = true
                                print("Failed to flip camera after \(maxRetries) attempts: \(error.localizedDescription)")
                                call.reject("Failed to flip camera: \(error.localizedDescription)")
                            }
                        }
                    }
                }

                attemptFlip()
            }
        }
    }

    @objc func stop(_ call: CAPPluginCall) {
        DispatchQueue.main.async {
            if self.isInitializing {
                call.reject("cannot stop camera while initialization is in progress")
                return
            }
            if !self.isInitialized {
                call.reject("camera not initialized")
                return
            }

            // Always attempt to stop and clean up, regardless of captureSession state
            self.cameraController.removeGridOverlay()
            if let previewView = self.previewView {
                previewView.removeFromSuperview()
                self.previewView = nil
            }

            self.webView?.isOpaque = true
            self.isInitialized = false
            self.isInitializing = false
            self.cameraController.cleanup()


            // Remove notification observers
            NotificationCenter.default.removeObserver(self)

            call.resolve()
        }
    }
    // Get user's cache directory path
    @objc func getTempFilePath() -> URL {
        let path = FileManager.default.urls(for: .cachesDirectory, in: .userDomainMask)[0]
        let identifier = UUID()
        let randomIdentifier = identifier.uuidString.replacingOccurrences(of: "-", with: "")
        let finalIdentifier = String(randomIdentifier.prefix(8))
        let fileName="cpcp_capture_"+finalIdentifier+".jpg"
        let fileUrl=path.appendingPathComponent(fileName)
        return fileUrl
    }

    @objc func capture(_ call: CAPPluginCall) {
        DispatchQueue.main.async {

            let quality = call.getFloat("quality", 85)
            let saveToGallery = call.getBool("saveToGallery", false)
            let withExifLocation = call.getBool("withExifLocation", false)
            let width = call.getInt("width")
            let height = call.getInt("height")

            if withExifLocation {
                self.locationManager = CLLocationManager()
                self.locationManager?.delegate = self
                self.locationManager?.requestWhenInUseAuthorization()
                self.locationManager?.startUpdatingLocation()
            }

            self.cameraController.captureImage(width: width, height: height, quality: quality, gpsLocation: self.currentLocation) { (image, error) in
                if let error = error {
                    call.reject(error.localizedDescription)
                    return
                }

                if saveToGallery {
                    PHPhotoLibrary.shared().performChanges({
                        PHAssetChangeRequest.creationRequestForAsset(from: image!)
                    }, completionHandler: { (success, error) in
                        if !success {
                            print("CameraPreview: Error saving image to gallery: \(error?.localizedDescription ?? "Unknown error")")
                        }
                    })
                }

                guard let imageData = image?.jpegData(compressionQuality: CGFloat(quality / 100.0)) else {
                    call.reject("Failed to get JPEG data from image")
                    return
                }


                let exifData = self.getExifData(from: imageData)
                let base64Image = imageData.base64EncodedString()


                var result = JSObject()
                result["value"] = base64Image
                result["exif"] = exifData
                call.resolve(result)
            }
        }
    }

    private func getExifData(from imageData: Data) -> JSObject {
        guard let imageSource = CGImageSourceCreateWithData(imageData as CFData, nil),
              let imageProperties = CGImageSourceCopyPropertiesAtIndex(imageSource, 0, nil) as? [String: Any],
              let exifDict = imageProperties[kCGImagePropertyExifDictionary as String] as? [String: Any] else {
            return [:]
        }


        var exifData = JSObject()
        for (key, value) in exifDict {
            // Convert value to JSValue-compatible type
            if let stringValue = value as? String {
                exifData[key] = stringValue
            } else if let numberValue = value as? NSNumber {
                exifData[key] = numberValue
            } else if let boolValue = value as? Bool {
                exifData[key] = boolValue
            } else if let arrayValue = value as? [Any] {
                exifData[key] = arrayValue
            } else if let dictValue = value as? [String: Any] {
                exifData[key] = JSObject(_immutableCocoaDictionary: NSMutableDictionary(dictionary: dictValue))
            } else {
                // Convert other types to string as fallback
                exifData[key] = String(describing: value)
            }
        }


        return exifData
    }

    @objc func captureSample(_ call: CAPPluginCall) {
        DispatchQueue.main.async {
            let quality: Int? = call.getInt("quality", 85)

            self.cameraController.captureSample { image, error in
                guard let image = image else {
                    print("Image capture error: \(String(describing: error))")
                    call.reject("Image capture error: \(String(describing: error))")
                    return
                }

                let imageData: Data?
                if self.cameraPosition == "front" {
                    let flippedImage = image.withHorizontallyFlippedOrientation()
                    imageData = flippedImage.jpegData(compressionQuality: CGFloat(quality!/100))
                } else {
                    imageData = image.jpegData(compressionQuality: CGFloat(quality!/100))
                }

                if self.storeToFile == false {
                    let imageBase64 = imageData?.base64EncodedString()
                    call.resolve(["value": imageBase64!])
                } else {
                    do {
                        let fileUrl = self.getTempFilePath()
                        try imageData?.write(to: fileUrl)
                        call.resolve(["value": fileUrl.absoluteString])
                    } catch {
                        call.reject("Error writing image to file")
                    }
                }
            }
        }
    }

    @objc func getSupportedFlashModes(_ call: CAPPluginCall) {
        do {
            let supportedFlashModes = try self.cameraController.getSupportedFlashModes()
            call.resolve(["result": supportedFlashModes])
        } catch {
            call.reject("failed to get supported flash modes")
        }
    }

    @objc func getHorizontalFov(_ call: CAPPluginCall) {
        do {
            let horizontalFov = try self.cameraController.getHorizontalFov()
            call.resolve(["result": horizontalFov])
        } catch {
            call.reject("failed to get FOV")
        }
    }

    @objc func setFlashMode(_ call: CAPPluginCall) {
        guard let flashMode = call.getString("flashMode") else {
            call.reject("failed to set flash mode. required parameter flashMode is missing")
            return
        }
        do {
            var flashModeAsEnum: AVCaptureDevice.FlashMode?
            switch flashMode {
            case "off":
                flashModeAsEnum = AVCaptureDevice.FlashMode.off
            case "on":
                flashModeAsEnum = AVCaptureDevice.FlashMode.on
            case "auto":
                flashModeAsEnum = AVCaptureDevice.FlashMode.auto
            default: break
            }
            if flashModeAsEnum != nil {
                try self.cameraController.setFlashMode(flashMode: flashModeAsEnum!)
            } else if flashMode == "torch" {
                try self.cameraController.setTorchMode()
            } else {
                call.reject("Flash Mode not supported")
                return
            }
            call.resolve()
        } catch {
            call.reject("failed to set flash mode")
        }
    }

    @objc func startRecordVideo(_ call: CAPPluginCall) {
        DispatchQueue.main.async {
            do {
                try self.cameraController.captureVideo()
                call.resolve()
            } catch {
                call.reject(error.localizedDescription)
            }
        }
    }

    @objc func stopRecordVideo(_ call: CAPPluginCall) {
        DispatchQueue.main.async {
            self.cameraController.stopRecording { (fileURL, error) in
                guard let fileURL = fileURL else {
                    print(error ?? "Video capture error")
                    guard let error = error else {
                        call.reject("Video capture error")
                        return
                    }
                    call.reject(error.localizedDescription)
                    return
                }

                call.resolve(["videoFilePath": fileURL.absoluteString])
            }
        }
    }

    @objc func isRunning(_ call: CAPPluginCall) {
        let isRunning = self.isInitialized && (self.cameraController.captureSession?.isRunning ?? false)
        call.resolve(["isRunning": isRunning])
    }

    @objc func getAvailableDevices(_ call: CAPPluginCall) {
        let deviceTypes: [AVCaptureDevice.DeviceType] = [
            .builtInWideAngleCamera,
            .builtInUltraWideCamera,
            .builtInTelephotoCamera,
            .builtInDualCamera,
            .builtInDualWideCamera,
            .builtInTripleCamera,
            .builtInTrueDepthCamera
        ]

        let session = AVCaptureDevice.DiscoverySession(
            deviceTypes: deviceTypes,
            mediaType: .video,
            position: .unspecified
        )

        var devices: [[String: Any]] = []

        // Collect all devices by position
        for device in session.devices {
            var lenses: [[String: Any]] = []


            let constituentDevices = device.isVirtualDevice ? device.constituentDevices : [device]


            for lensDevice in constituentDevices {
                var deviceType: String
                switch lensDevice.deviceType {
                    case .builtInWideAngleCamera: deviceType = "wideAngle"
                    case .builtInUltraWideCamera: deviceType = "ultraWide"
                    case .builtInTelephotoCamera: deviceType = "telephoto"
                    case .builtInDualCamera: deviceType = "dual"
                    case .builtInDualWideCamera: deviceType = "dualWide"
                    case .builtInTripleCamera: deviceType = "triple"
                    case .builtInTrueDepthCamera: deviceType = "trueDepth"
                    default: deviceType = "unknown"
                }

                var baseZoomRatio: Float = 1.0
                if lensDevice.deviceType == .builtInUltraWideCamera {
                    baseZoomRatio = 0.5
                } else if lensDevice.deviceType == .builtInTelephotoCamera {
                    baseZoomRatio = 2.0 // A common value for telephoto lenses
                }


                let lensInfo: [String: Any] = [
                    "label": lensDevice.localizedName,
                    "deviceType": deviceType,
                    "focalLength": 4.25, // Placeholder
                    "baseZoomRatio": baseZoomRatio,
                    "minZoom": Float(lensDevice.minAvailableVideoZoomFactor),
                    "maxZoom": Float(lensDevice.maxAvailableVideoZoomFactor)
                ]
                lenses.append(lensInfo)
            }


            let deviceData: [String: Any] = [
                "deviceId": device.uniqueID,
                "label": device.localizedName,
                "position": device.position == .front ? "front" : "rear",
                "lenses": lenses,
                "minZoom": Float(device.minAvailableVideoZoomFactor),
                "maxZoom": Float(device.maxAvailableVideoZoomFactor),
                "isLogical": device.isVirtualDevice
            ]


            devices.append(deviceData)
        }

        call.resolve(["devices": devices])
    }

    @objc func getZoom(_ call: CAPPluginCall) {
        guard isInitialized else {
            call.reject("Camera not initialized")
            return
        }

        do {
            let zoomInfo = try self.cameraController.getZoom()
            let lensInfo = try self.cameraController.getCurrentLensInfo()


            var minZoom = zoomInfo.min
            var maxZoom = zoomInfo.max
            var currentZoom = zoomInfo.current

            // If using the multi-lens camera, translate the native zoom values for JS
            if self.cameraController.isUsingMultiLensVirtualCamera {
                minZoom -= 0.5
                maxZoom -= 0.5
                currentZoom -= 0.5
            }

            call.resolve([
                "min": minZoom,
                "max": maxZoom,
                "current": currentZoom,
                "lens": [
                    "focalLength": lensInfo.focalLength,
                    "deviceType": lensInfo.deviceType,
                    "baseZoomRatio": lensInfo.baseZoomRatio,
                    "digitalZoom": Float(currentZoom) / lensInfo.baseZoomRatio
                ]
            ])
        } catch {
            call.reject("Failed to get zoom: \(error.localizedDescription)")
        }
    }

    @objc func setZoom(_ call: CAPPluginCall) {
        guard isInitialized else {
            call.reject("Camera not initialized")
            return
        }

        guard var level = call.getFloat("level") else {
            call.reject("level parameter is required")
            return
        }

        // If using the multi-lens camera, translate the JS zoom value for the native layer
        if self.cameraController.isUsingMultiLensVirtualCamera {
            level += 0.5
        }

        let ramp = call.getBool("ramp") ?? true

        do {
            try self.cameraController.setZoom(level: CGFloat(level), ramp: ramp)
            call.resolve()
        } catch {
            call.reject("Failed to set zoom: \(error.localizedDescription)")
        }
    }

    @objc func getFlashMode(_ call: CAPPluginCall) {
        guard isInitialized else {
            call.reject("Camera not initialized")
            return
        }

        do {
            let flashMode = try self.cameraController.getFlashMode()
            call.resolve(["flashMode": flashMode])
        } catch {
            call.reject("Failed to get flash mode: \(error.localizedDescription)")
        }
    }

    @objc func setDeviceId(_ call: CAPPluginCall) {
        guard isInitialized else {
            call.reject("Camera not initialized")
            return
        }

        guard let deviceId = call.getString("deviceId") else {
            call.reject("deviceId parameter is required")
            return
        }

        DispatchQueue.main.async { [weak self] in
            guard let self = self else {
                call.reject("Camera controller deallocated")
                return
            }

            // Disable user interaction during device swap
            self.previewView.isUserInteractionEnabled = false

            DispatchQueue.global(qos: .userInitiated).async {
                do {
                    try self.cameraController.swapToDevice(deviceId: deviceId)

                    DispatchQueue.main.async {
                        self.cameraController.previewLayer?.frame = self.previewView.bounds
                        self.cameraController.previewLayer?.videoGravity = .resizeAspectFill
                        self.previewView.isUserInteractionEnabled = true


                        // Ensure webview remains transparent after device switch
                        self.makeWebViewTransparent()


                        call.resolve()
                    }
                } catch {
                    DispatchQueue.main.async {
                        self.previewView.isUserInteractionEnabled = true
                        call.reject("Failed to swap to device \(deviceId): \(error.localizedDescription)")
                    }
                }
            }
        }
    }

        @objc func getDeviceId(_ call: CAPPluginCall) {
        guard isInitialized else {
            call.reject("Camera not initialized")
            return
        }

        do {
            let deviceId = try self.cameraController.getCurrentDeviceId()
            call.resolve(["deviceId": deviceId])
        } catch {
            call.reject("Failed to get device ID: \(error.localizedDescription)")
        }
    }

    public func locationManager(_ manager: CLLocationManager, didUpdateLocations locations: [CLLocation]) {
        self.currentLocation = locations.last
        self.locationManager?.stopUpdatingLocation()
    }

    public func locationManager(_ manager: CLLocationManager, didFailWithError error: Error) {
        print("CameraPreview: Failed to get location: \(error.localizedDescription)")
    }

    private func updateCameraFrame() {
        guard let width = self.width, var height = self.height, let posX = self.posX, let posY = self.posY else { return }
        let paddingBottom = self.paddingBottom ?? 0
        height -= paddingBottom

        var frame = CGRect(x: posX, y: posY, width: width, height: height)

        if let aspectRatio = self.aspectRatio, aspectRatio != "fill" {
            let ratioParts = aspectRatio.split(separator: ":").map { Double($0) ?? 1.0 }
            let ratio = ratioParts[0] / ratioParts[1]
            let viewWidth = Double(width)
            let viewHeight = Double(height)

            if viewWidth / ratio > viewHeight {
                let newWidth = viewHeight * ratio
                frame.origin.x += (viewWidth - newWidth) / 2
                frame.size.width = newWidth
            } else {
                let newHeight = viewWidth / ratio
                frame.origin.y += (viewHeight - newHeight) / 2
                frame.size.height = newHeight
            }
        }
        
        if self.previewView == nil {
            self.previewView = UIView(frame: frame)
        } else {
            self.previewView.frame = frame
        }
        
        if let cameraController = self.cameraController as? CameraController {
            cameraController.updateFrame(frame: frame)
        }
    }
}<|MERGE_RESOLUTION|>--- conflicted
+++ resolved
@@ -82,13 +82,8 @@
     var disableAudio: Bool = false
     var locationManager: CLLocationManager?
     var currentLocation: CLLocation?
-<<<<<<< HEAD
     private var aspectRatio: String?
     
-=======
-
-
->>>>>>> 98b24f00
     // MARK: - Transparency Methods
 
 
@@ -179,7 +174,6 @@
             self.makeWebViewTransparent()
         }
     }
-<<<<<<< HEAD
     
     @objc func setAspectRatio(_ call: CAPPluginCall) {
         guard self.isInitialized else {
@@ -199,10 +193,6 @@
         call.resolve(["aspectRatio": self.aspectRatio ?? "fill"])
     }
     
-=======
-
-
->>>>>>> 98b24f00
     @objc func appDidBecomeActive() {
         if self.isInitialized {
             DispatchQueue.main.async {
@@ -339,12 +329,8 @@
         self.storeToFile = call.getBool("storeToFile") ?? false
         self.enableZoom = call.getBool("enableZoom") ?? false
         self.disableAudio = call.getBool("disableAudio") ?? true
-<<<<<<< HEAD
         self.aspectRatio = call.getString("aspectRatio")
-=======
-        let aspectRatio = call.getString("aspectRatio")
         let gridMode = call.getString("gridMode") ?? "none"
->>>>>>> 98b24f00
 
         AVCaptureDevice.requestAccess(for: .video, completionHandler: { (granted: Bool) in
             guard granted else {
@@ -362,15 +348,8 @@
                             call.reject(error.localizedDescription)
                             return
                         }
-<<<<<<< HEAD
                         self.updateCameraFrame()
                         
-=======
-                        let height = self.paddingBottom != nil ? self.height! - self.paddingBottom!: self.height!
-                        self.previewView = UIView(frame: CGRect(x: self.posX ?? 0, y: self.posY ?? 0, width: self.width!, height: height))
-
-
->>>>>>> 98b24f00
                         // Make webview transparent - comprehensive approach
                         self.makeWebViewTransparent()
 
