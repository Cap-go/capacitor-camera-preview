--- conflicted
+++ resolved
@@ -1637,13 +1637,13 @@
             }
         }
     }
-<<<<<<< HEAD
     
     @objc private func handleOrientationChange() {
         DispatchQueue.main.async {
             let result = self.rawSetAspectRatio()
             self.notifyListeners("screenResize", data: result)
-=======
+        }
+    }
 
     @objc func deleteFile(_ call: CAPPluginCall) {
         guard let path = call.getString("path"), !path.isEmpty else {
@@ -1669,7 +1669,6 @@
             }
         } catch {
             call.reject("Failed to delete file: \(error.localizedDescription)")
->>>>>>> 0188d611
         }
     }
 }