--- conflicted
+++ resolved
@@ -836,12 +836,6 @@
         // Create and configure the preview view first
         self.updateCameraFrame()
 
-<<<<<<< HEAD
-        // Add preview view to hierarchy first
-        self.webView?.addSubview(self.previewView)
-        if self.toBack == true {
-            self.webView?.sendSubviewToBack(self.previewView)
-=======
         // Add preview view to hierarchy respecting toBack layering
         if let webView = self.webView {
             if self.toBack == true {
@@ -856,7 +850,6 @@
                 self.previewView.layer.zPosition = 1000
                 webView.addSubview(self.previewView)
             }
->>>>>>> 311a50f2
         }
 
         // Make webview transparent
