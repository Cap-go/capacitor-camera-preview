--- conflicted
+++ resolved
@@ -10,7 +10,6 @@
 import android.view.View;
 import android.view.ViewGroup;
 import android.widget.FrameLayout;
-<<<<<<< HEAD
 import android.os.Handler;
 import android.os.Looper;
 import android.view.Surface;
@@ -19,8 +18,6 @@
 import android.view.ScaleGestureDetector;
 import android.view.MotionEvent;
 
-=======
->>>>>>> 877259d9
 import androidx.annotation.NonNull;
 import androidx.annotation.Nullable;
 import com.otaliastudios.cameraview.CameraException;
@@ -41,7 +38,6 @@
 
 public class CameraActivityV2 extends Fragment {
 
-<<<<<<< HEAD
     private CameraView camera;
     private CameraPreviewListener eventListener;
     private boolean enableOpacity = false;
@@ -56,29 +52,6 @@
     private float maxZoom = 2.0f;
     private float currentZoom = 0f;
 
-    public interface CameraPreviewListener {
-        void onPictureTaken(String originalPicture);
-        void onPictureTakenError(String message);
-        void onSnapshotTaken(String originalPicture);
-        void onSnapshotTakenError(String message);
-        void onCameraStarted();
-        void onStartRecordVideo();
-        void onStartRecordVideoError(String message);
-        void onStopRecordVideo(String file);
-        void onStopRecordVideoError(String error);
-    }
-=======
-  private CameraView camera;
-  private CameraPreviewListener eventListener;
-  private boolean enableOpacity = false;
-  private boolean enableZoom = false;
-  private boolean disableAudio = false;
-  private String defaultCamera = "back";
-  private int width;
-  private int height;
-  private int x;
-  private int y;
-
   public interface CameraPreviewListener {
     void onPictureTaken(String originalPicture);
     void onPictureTakenError(String message);
@@ -103,7 +76,6 @@
     @Nullable Bundle savedInstanceState
   ) {
     camera = new CameraView(getContext());
->>>>>>> 877259d9
 
     // Configure camera settings
     camera.setFacing(
@@ -121,7 +93,28 @@
       // camera.setPinchToZoom(true);
     }
 
-<<<<<<< HEAD
+    camera.setPreviewStreamSize(
+      SizeSelectors.and(
+        SizeSelectors.minWidth(width > 0 ? width : 1024),
+        SizeSelectors.minHeight(height > 0 ? height : 768),
+        SizeSelectors.biggest()
+      )
+    );
+
+    FrameLayout frameLayout = new FrameLayout(getContext());
+    FrameLayout.LayoutParams params = new FrameLayout.LayoutParams(
+      width > 0 ? width : FrameLayout.LayoutParams.MATCH_PARENT,
+      height > 0 ? height : FrameLayout.LayoutParams.MATCH_PARENT
+    );
+    params.setMargins(x, y, 0, 0);
+    camera.setLayoutParams(params);
+
+    frameLayout.addView(camera);
+
+    if (enableOpacity) {
+      camera.setAlpha(0.7f);
+    }
+
     @Nullable
     @Override
     public View onCreateView(@NonNull LayoutInflater inflater, 
@@ -150,12 +143,9 @@
                 }
             });
         }
-        
-        camera.setPreviewStreamSize(SizeSelectors.and(
-            SizeSelectors.minWidth(width > 0 ? width : 1024),
-            SizeSelectors.minHeight(height > 0 ? height : 768),
-            SizeSelectors.biggest()
-        ));
+      );
+    }
+  }
 
         FrameLayout frameLayout = new FrameLayout(getContext());
         frameLayout.setOnTouchListener((v, event) -> {
@@ -170,69 +160,42 @@
             width > 0 ? width : FrameLayout.LayoutParams.MATCH_PARENT,
             height > 0 ? height : FrameLayout.LayoutParams.MATCH_PARENT
         );
-        params.setMargins(x, y, 0, 0);
-        camera.setLayoutParams(params);
-        
-        frameLayout.addView(camera);
-        
-        if (enableOpacity) {
-            camera.setAlpha(0.7f);
-        }
-=======
-    camera.setPreviewStreamSize(
-      SizeSelectors.and(
-        SizeSelectors.minWidth(width > 0 ? width : 1024),
-        SizeSelectors.minHeight(height > 0 ? height : 768),
-        SizeSelectors.biggest()
-      )
-    );
-
-    FrameLayout frameLayout = new FrameLayout(getContext());
-    FrameLayout.LayoutParams params = new FrameLayout.LayoutParams(
-      width > 0 ? width : FrameLayout.LayoutParams.MATCH_PARENT,
-      height > 0 ? height : FrameLayout.LayoutParams.MATCH_PARENT
-    );
-    params.setMargins(x, y, 0, 0);
-    camera.setLayoutParams(params);
-
-    frameLayout.addView(camera);
->>>>>>> 877259d9
-
-    if (enableOpacity) {
-      camera.setAlpha(0.7f);
-    }
-
-    return frameLayout;
-  }
-
-  @Override
-  public void onResume() {
-    super.onResume();
-    if (camera != null) {
-      camera.open();
-      if (eventListener != null) {
-        eventListener.onCameraStarted();
-      }
-    }
-  }
-
-  @Override
-  public void onPause() {
-    super.onPause();
-    if (camera != null) {
-      camera.close();
-    }
-  }
-
-  @Override
-  public void onDestroy() {
-    super.onDestroy();
-    if (camera != null) {
-      camera.destroy();
-    }
-  }
-
-<<<<<<< HEAD
+
+        // Ensure we're in a good state before recording
+        if (!camera.isOpened()) {
+          camera.open();
+        }
+
+        return frameLayout;
+    }
+
+    @Override
+    public void onResume() {
+        super.onResume();
+        if (camera != null) {
+            camera.open();
+            if (eventListener != null) {
+                eventListener.onCameraStarted();
+            }
+        }
+    }
+
+    @Override
+    public void onPause() {
+        super.onPause();
+        if (camera != null) {
+            camera.close();
+        }
+    }
+
+    @Override
+    public void onDestroy() {
+        super.onDestroy();
+        if (camera != null) {
+            camera.destroy();
+        }
+    }
+
     public void takePicture() {
         if (camera != null) {
             if (camera.getMode() == Mode.VIDEO) {
@@ -256,44 +219,9 @@
                 });
                 camera.takePicture();
             }
-=======
-  public void takePicture() {
-    if (camera != null) {
-      camera.takePicture();
-      camera.addCameraListener(
-        new com.otaliastudios.cameraview.CameraListener() {
-          @Override
-          public void onPictureTaken(@NonNull PictureResult result) {
-            result.toFile(
-              new File(getContext().getCacheDir(), "picture.jpg"),
-              file -> {
-                try {
-                  byte[] bytes = null;
-                  if (
-                    android.os.Build.VERSION.SDK_INT >=
-                    android.os.Build.VERSION_CODES.O
-                  ) {
-                    bytes = Files.readAllBytes(file.toPath());
-                  }
-                  String base64 = Base64.encodeToString(bytes, Base64.NO_WRAP);
-                  if (eventListener != null) {
-                    eventListener.onPictureTaken(base64);
-                  }
-                } catch (IOException e) {
-                  if (eventListener != null) {
-                    eventListener.onPictureTakenError(e.getMessage());
-                  }
-                }
-              }
-            );
-          }
->>>>>>> 877259d9
-        }
-      );
-    }
-  }
-
-<<<<<<< HEAD
+        }
+    }
+
     private void processImageResult(@NonNull PictureResult result) {
         result.toFile(new File(getContext().getCacheDir(), String.format("picture-%s.jpg", UUID.randomUUID().toString())), file -> {
             try (java.io.FileInputStream fis = new java.io.FileInputStream(file)) {
@@ -390,71 +318,7 @@
                         }
                     }
                 }, 500);
-=======
-  public void startRecordVideo(String filePath) {
-    if (camera != null) {
-      try {
-        camera.setMode(Mode.VIDEO);
-        File file = new File(filePath);
-
-        // Ensure parent directory exists
-        file.getParentFile().mkdirs();
->>>>>>> 877259d9
-
-        // Add the listener before starting recording
-        camera.addCameraListener(
-          new com.otaliastudios.cameraview.CameraListener() {
-            @Override
-            public void onVideoTaken(@NonNull VideoResult result) {
-              if (eventListener != null) {
-                eventListener.onStopRecordVideo(filePath);
-              }
-              camera.removeCameraListener(this);
-            }
-
-            @Override
-            public void onVideoRecordingStart() {
-              if (eventListener != null) {
-                eventListener.onStartRecordVideo();
-              }
-            }
-
-            @Override
-            public void onVideoRecordingEnd() {
-              // Video recording has ended naturally
-              Log.d("CameraActivityV2", "Video recording ended naturally");
-            }
-
-            @Override
-            public void onCameraError(@NonNull CameraException error) {
-              Log.e("CameraActivityV2", "Camera error during recording", error);
-              if (eventListener != null) {
-                eventListener.onStopRecordVideoError(error.getMessage());
-              }
-              camera.removeCameraListener(this);
-            }
-          }
-        );
-
-        // Ensure we're in a good state before recording
-        if (!camera.isOpened()) {
-          camera.open();
-        }
-
-        // Start recording with a small delay to ensure camera is ready
-        new Handler(Looper.getMainLooper()).postDelayed(
-          () -> {
-            try {
-<<<<<<< HEAD
-                camera.setFlash(Flash.OFF);
-                if (camera.isTakingVideo()) {
-                    camera.stopVideo();
-                } else {
-                    Log.w("CameraActivityV2", "Attempted to stop video when not recording");
-                }
-=======
-              camera.takeVideo(file);
->>>>>>> 877259d9
+
             } catch (Exception e) {
               Log.e("CameraActivityV2", "Failed to start recording", e);
               if (eventListener != null) {
@@ -473,16 +337,21 @@
     }
   }
 
-  public void stopRecordVideo() {
-    if (camera != null) {
-      try {
-        if (camera.isTakingVideo()) {
-          camera.stopVideo();
-        } else {
-          Log.w(
-            "CameraActivityV2",
-            "Attempted to stop video when not recording"
-          );
+    public void stopRecordVideo() {
+        if (camera != null) {
+            try {
+                camera.setFlash(Flash.OFF);
+                if (camera.isTakingVideo()) {
+                    camera.stopVideo();
+                } else {
+                    Log.w("CameraActivityV2", "Attempted to stop video when not recording");
+                }
+            } catch (Exception e) {
+                Log.e("CameraActivityV2", "Error stopping video recording", e);
+                if (eventListener != null) {
+                    eventListener.onStopRecordVideoError(e.getMessage());
+                }
+            }
         }
       } catch (Exception e) {
         Log.e("CameraActivityV2", "Error stopping video recording", e);
@@ -547,18 +416,6 @@
       params.setMargins(x, y, 0, 0);
       camera.setLayoutParams(params);
     }
-  }
-
-  public void setDisableAudio(boolean disable) {
-    this.disableAudio = disable;
-    if (camera != null) {
-      camera.setAudio(
-        disable
-          ? com.otaliastudios.cameraview.controls.Audio.OFF
-          : com.otaliastudios.cameraview.controls.Audio.ON
-      );
-    }
-<<<<<<< HEAD
 
     private void configureVideoRecording() {
         if (camera != null) {
@@ -591,11 +448,4 @@
             }
         }
     }
-=======
-  }
-
-  public CameraView getCamera() {
-    return camera;
-  }
->>>>>>> 877259d9
 }