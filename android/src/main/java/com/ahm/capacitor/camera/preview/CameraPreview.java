package com.ahm.capacitor.camera.preview;

import static android.Manifest.permission.CAMERA;
import static android.Manifest.permission.RECORD_AUDIO;

import android.Manifest;
import android.content.pm.ActivityInfo;
import android.util.DisplayMetrics;
import android.util.TypedValue;
import com.getcapacitor.JSArray;
import com.getcapacitor.JSObject;
import com.getcapacitor.PermissionState;
import com.getcapacitor.Plugin;
import com.getcapacitor.PluginCall;
import com.getcapacitor.PluginMethod;
import com.getcapacitor.annotation.CapacitorPlugin;
import com.getcapacitor.annotation.Permission;
import com.getcapacitor.annotation.PermissionCallback;
import com.ahm.capacitor.camera.preview.model.CameraDevice;
import com.ahm.capacitor.camera.preview.model.CameraSessionConfiguration;
import com.ahm.capacitor.camera.preview.model.ZoomFactors;
import java.util.List;
import java.util.Objects;
import android.util.Size;
import android.util.Log;
import com.ahm.capacitor.camera.preview.model.LensInfo;
import com.google.android.gms.location.FusedLocationProviderClient;
import com.google.android.gms.location.LocationServices;
import org.json.JSONObject;
import android.location.Location;
import com.getcapacitor.Logger;

interface CameraPreviewListener {
  void onPictureTaken(String base64, JSONObject exif);
  void onPictureTakenError(String message);
  void onCameraStarted(int width, int height, int x, int y);
  void onCameraStopped();
  void onCaptureStarted();
}

@CapacitorPlugin(
  name = "CameraPreview",
  permissions = {
    @Permission(
      strings = { CAMERA, RECORD_AUDIO },
      alias = CameraPreview.CAMERA_WITH_AUDIO_PERMISSION_ALIAS
    ),
    @Permission(
      strings = { CAMERA },
      alias = CameraPreview.CAMERA_ONLY_PERMISSION_ALIAS
    ),
    @Permission(
      strings = { Manifest.permission.ACCESS_COARSE_LOCATION, Manifest.permission.ACCESS_FINE_LOCATION },
      alias = CameraPreview.CAMERA_WITH_LOCATION_PERMISSION_ALIAS
    )
  }
)
public class CameraPreview
  extends Plugin
  implements CameraPreviewListener {

  static final String CAMERA_WITH_AUDIO_PERMISSION_ALIAS = "cameraWithAudio";
  static final String CAMERA_ONLY_PERMISSION_ALIAS = "cameraOnly";
  static final String CAMERA_WITH_LOCATION_PERMISSION_ALIAS = "cameraWithLocation";

  private String captureCallbackId = "";
  private String snapshotCallbackId = "";
  private String cameraStartCallbackId = "";
  private int previousOrientationRequest = ActivityInfo.SCREEN_ORIENTATION_UNSPECIFIED;
  private CameraXView cameraXView;
  private FusedLocationProviderClient fusedLocationClient;
  private Location lastLocation;

  @PluginMethod
  public void start(PluginCall call) {
    boolean disableAudio = Boolean.TRUE.equals(call.getBoolean("disableAudio", true));
    String permissionAlias = disableAudio
      ? CAMERA_ONLY_PERMISSION_ALIAS
      : CAMERA_WITH_AUDIO_PERMISSION_ALIAS;

    if (PermissionState.GRANTED.equals(getPermissionState(permissionAlias))) {
      startCamera(call);
    } else {
      requestPermissionForAlias(
        permissionAlias,
        call,
        "handleCameraPermissionResult"
      );
    }
  }

  @PluginMethod
  public void flip(PluginCall call) {
    if (cameraXView == null || !cameraXView.isRunning()) {
      call.reject("Camera is not running");
      return;
    }
    cameraXView.flipCamera();
    call.resolve();
  }

  @PluginMethod
  public void capture(final PluginCall call) {
    if (cameraXView == null || !cameraXView.isRunning()) {
      call.reject("Camera is not running");
      return;
    }

    final boolean withExifLocation = call.getBoolean("withExifLocation", false);

    if (withExifLocation) {
      if (getPermissionState(CAMERA_WITH_LOCATION_PERMISSION_ALIAS) != PermissionState.GRANTED) {
        requestPermissionForAlias(CAMERA_WITH_LOCATION_PERMISSION_ALIAS, call, "captureWithLocationPermission");
      } else {
        getLocationAndCapture(call);
      }
    } else {
      captureWithoutLocation(call);
    }
  }

  @PermissionCallback
  private void captureWithLocationPermission(PluginCall call) {
    if (getPermissionState(CAMERA_WITH_LOCATION_PERMISSION_ALIAS) == PermissionState.GRANTED) {
      getLocationAndCapture(call);
    } else {
      Logger.warn("Location permission denied. Capturing photo without location data.");
      captureWithoutLocation(call);
    }
  }

  private void getLocationAndCapture(PluginCall call) {
      if (fusedLocationClient == null) {
        fusedLocationClient = LocationServices.getFusedLocationProviderClient(getContext());
      }
        fusedLocationClient.getLastLocation().addOnSuccessListener(getActivity(), location -> {
        lastLocation = location;
        proceedWithCapture(call, lastLocation);
      }).addOnFailureListener(e -> {
        Logger.error("Failed to get location: " + e.getMessage());
        proceedWithCapture(call, null);
      });
  }

  private void captureWithoutLocation(PluginCall call) {
    proceedWithCapture(call, null);
  }

  private void proceedWithCapture(PluginCall call, Location location) {
    bridge.saveCall(call);
    captureCallbackId = call.getCallbackId();

    Integer quality = Objects.requireNonNull(call.getInt("quality", 85));
    final boolean saveToGallery = call.getBoolean("saveToGallery", false);
    Integer width = call.getInt("width");
    Integer height = call.getInt("height");

    cameraXView.capturePhoto(quality, saveToGallery, width, height, location);
  }

  @PluginMethod
  public void captureSample(PluginCall call) {
    if (cameraXView == null || !cameraXView.isRunning()) {
      call.reject("Camera is not running");
      return;
    }
    bridge.saveCall(call);
    snapshotCallbackId = call.getCallbackId();
    Integer quality = Objects.requireNonNull(call.getInt("quality", 85));
    cameraXView.captureSample(quality);
  }

  @PluginMethod
  public void stop(final PluginCall call) {
    bridge
      .getActivity()
      .runOnUiThread(
        () -> {
          getBridge()
            .getActivity()
            .setRequestedOrientation(previousOrientationRequest);

          if (cameraXView != null && cameraXView.isRunning()) {
            cameraXView.stopSession();
            cameraXView = null;
          }
          call.resolve();
        }
      );
  }

  @PluginMethod
  public void getSupportedFlashModes(PluginCall call) {
    List<String> supportedFlashModes = cameraXView.getSupportedFlashModes();
    JSArray jsonFlashModes = new JSArray();
    for (String mode : supportedFlashModes) {
      jsonFlashModes.put(mode);
    }
    JSObject jsObject = new JSObject();
    jsObject.put("result", jsonFlashModes);
    call.resolve(jsObject);
  }

  @PluginMethod
  public void setFlashMode(PluginCall call) {
    String flashMode = call.getString("flashMode");
    if (flashMode == null || flashMode.isEmpty()) {
      call.reject("flashMode required parameter is missing");
      return;
    }
    cameraXView.setFlashMode(flashMode);
    call.resolve();
  }

  @PluginMethod
  public void getAvailableDevices(PluginCall call) {
    List<CameraDevice> devices = CameraXView.getAvailableDevicesStatic(getContext());
    JSArray devicesArray = new JSArray();
    for (CameraDevice device : devices) {
      JSObject deviceJson = new JSObject();
      deviceJson.put("deviceId", device.getDeviceId());
      deviceJson.put("label", device.getLabel());
      deviceJson.put("position", device.getPosition());
      JSArray lensesArray = new JSArray();
      for (com.ahm.capacitor.camera.preview.model.LensInfo lens : device.getLenses()) {
        JSObject lensJson = new JSObject();
        lensJson.put("focalLength", lens.getFocalLength());
        lensJson.put("deviceType", lens.getDeviceType());
        lensJson.put("baseZoomRatio", lens.getBaseZoomRatio());
        lensJson.put("digitalZoom", lens.getDigitalZoom());
        lensesArray.put(lensJson);
      }
      deviceJson.put("lenses", lensesArray);
      deviceJson.put("minZoom", device.getMinZoom());
      deviceJson.put("maxZoom", device.getMaxZoom());
      devicesArray.put(deviceJson);
    }
    JSObject result = new JSObject();
    result.put("devices", devicesArray);
    call.resolve(result);
  }

  @PluginMethod
  public void getZoom(PluginCall call) {
    ZoomFactors zoomFactors = cameraXView.getZoomFactors();
    JSObject result = new JSObject();
    result.put("min", zoomFactors.getMin());
    result.put("max", zoomFactors.getMax());
    result.put("current", zoomFactors.getCurrent());
    call.resolve(result);
  }

  @PluginMethod
  public void setZoom(PluginCall call) {
    if (cameraXView == null || !cameraXView.isRunning()) {
      call.reject("Camera is not running");
      return;
    }
    Float level = call.getFloat("level");
    if (level == null) {
      call.reject("level parameter is required");
      return;
    }
    try {
      cameraXView.setZoom(level);
      call.resolve();
    } catch (Exception e) {
      call.reject("Failed to set zoom: " + e.getMessage());
    }
  }

  @PluginMethod
  public void setDeviceId(PluginCall call) {
    String deviceId = call.getString("deviceId");
    if (deviceId == null || deviceId.isEmpty()) {
      call.reject("deviceId parameter is required");
      return;
    }
    if (cameraXView == null || !cameraXView.isRunning()) {
      call.reject("Camera is not running");
      return;
    }
    cameraXView.switchToDevice(deviceId);
    call.resolve();
  }

  @PluginMethod
  public void getSupportedPictureSizes(final PluginCall call) {
    JSArray supportedPictureSizesResult = new JSArray();
    List<Size> rearSizes = CameraXView.getSupportedPictureSizes("rear");
    JSObject rear = new JSObject();
    rear.put("facing", "rear");
    JSArray rearSizesJs = new JSArray();
    for(Size size : rearSizes) {
      JSObject sizeJs = new JSObject();
      sizeJs.put("width", size.getWidth());
      sizeJs.put("height", size.getHeight());
      rearSizesJs.put(sizeJs);
    }
    rear.put("supportedPictureSizes", rearSizesJs);
    supportedPictureSizesResult.put(rear);

    List<Size> frontSizes = CameraXView.getSupportedPictureSizes("front");
    JSObject front = new JSObject();
    front.put("facing", "front");
    JSArray frontSizesJs = new JSArray();
    for(Size size : frontSizes) {
      JSObject sizeJs = new JSObject();
      sizeJs.put("width", size.getWidth());
      sizeJs.put("height", size.getHeight());
      frontSizesJs.put(sizeJs);
    }
    front.put("supportedPictureSizes", frontSizesJs);
    supportedPictureSizesResult.put(front);

    JSObject ret = new JSObject();
    ret.put("supportedPictureSizes", supportedPictureSizesResult);
    call.resolve(ret);
  }

  @PluginMethod
  public void setOpacity(PluginCall call) {
    if (cameraXView == null || !cameraXView.isRunning()) {
      call.reject("Camera is not running");
      return;
    }
    Float opacity = call.getFloat("opacity", 1.0f);
    cameraXView.setOpacity(opacity);
    call.resolve();
  }

  @PluginMethod
  public void getHorizontalFov(PluginCall call) {
    // CameraX does not provide a simple way to get FoV.
    // This would require Camera2 interop to access camera characteristics.
    // Returning a default/estimated value.
    JSObject ret = new JSObject();
    ret.put("result", 60.0); // A common default FoV
    call.resolve(ret);
  }

  @PluginMethod
  public void getDeviceId(PluginCall call) {
    if (cameraXView == null || !cameraXView.isRunning()) {
      call.reject("Camera is not running");
      return;
    }
    JSObject ret = new JSObject();
    ret.put("deviceId", cameraXView.getCurrentDeviceId());
    call.resolve(ret);
  }

  @PluginMethod
  public void getFlashMode(PluginCall call) {
    if (cameraXView == null || !cameraXView.isRunning()) {
      call.reject("Camera is not running");
      return;
    }
    JSObject ret = new JSObject();
    ret.put("flashMode", cameraXView.getFlashMode());
    call.resolve(ret);
  }

  @PluginMethod
  public void isRunning(PluginCall call) {
    boolean running = cameraXView != null && cameraXView.isRunning();
    JSObject jsObject = new JSObject();
    jsObject.put("isRunning", running);
    call.resolve(jsObject);
  }

  @PermissionCallback
  private void handleCameraPermissionResult(PluginCall call) {
    if (PermissionState.GRANTED.equals(getPermissionState(CAMERA_ONLY_PERMISSION_ALIAS)) ||
        PermissionState.GRANTED.equals(getPermissionState(CAMERA_WITH_AUDIO_PERMISSION_ALIAS))) {
      startCamera(call);
    } else {
      call.reject("Permission failed");
    }
  }

  private void startCamera(final PluginCall call) {
    String positionParam = call.getString("position");
    String originalDeviceId = call.getString("deviceId");
    String deviceId = originalDeviceId; // Use a mutable variable

    final String position = (positionParam == null || positionParam.isEmpty() || "rear".equals(positionParam) || "back".equals(positionParam)) ? "back" : "front";
    final int x = call.getInt("x", 0);
    final int y = call.getInt("y", 0);
    final int width = call.getInt("width", 0);
    final int height = call.getInt("height", 0);
    final int paddingBottom = call.getInt("paddingBottom", 0);
    final boolean toBack = Boolean.TRUE.equals(call.getBoolean("toBack", true));
    final boolean storeToFile = Boolean.TRUE.equals(call.getBoolean("storeToFile", false));
    final boolean enableOpacity = Boolean.TRUE.equals(call.getBoolean("enableOpacity", false));
    final boolean enableZoom = Boolean.TRUE.equals(call.getBoolean("enableZoom", false));
    final boolean disableExifHeaderStripping = Boolean.TRUE.equals(call.getBoolean("disableExifHeaderStripping", false));
    final boolean lockOrientation = Boolean.TRUE.equals(call.getBoolean("lockAndroidOrientation", false));
    final boolean disableAudio = Boolean.TRUE.equals(call.getBoolean("disableAudio", true));
<<<<<<< HEAD
    final String aspectRatio = call.getString("aspectRatio", "fill");
=======
    final String aspectRatio = call.getString("aspectRatio");
    final String gridMode = call.getString("gridMode", "none");
>>>>>>> 98b24f00

    float targetZoom = 1.0f;
    // Check if the selected device is a physical ultra-wide
    if (originalDeviceId != null) {
        List<CameraDevice> devices = CameraXView.getAvailableDevicesStatic(getContext());
        for (CameraDevice device : devices) {
            if (originalDeviceId.equals(device.getDeviceId()) && !device.isLogical()) {
                for (LensInfo lens : device.getLenses()) {
                    if ("ultraWide".equals(lens.getDeviceType())) {
                        Log.d("CameraPreview", "Ultra-wide lens selected. Targeting 0.5x zoom on logical camera.");
                        targetZoom = 0.5f;
                        // Force the use of the logical camera by clearing the specific deviceId
                        deviceId = null;
                        break;
                    }
                }
            }
            if (deviceId == null) break; // Exit outer loop once we've made our decision
        }
    }

    previousOrientationRequest = getBridge().getActivity().getRequestedOrientation();
    cameraXView = new CameraXView(getContext(), getBridge().getWebView());
    cameraXView.setListener(this);

    String finalDeviceId = deviceId;
    float finalTargetZoom = targetZoom;
    getBridge().getActivity().runOnUiThread(() -> {
        DisplayMetrics metrics = getBridge().getActivity().getResources().getDisplayMetrics();
        if (lockOrientation) {
          getBridge().getActivity().setRequestedOrientation(ActivityInfo.SCREEN_ORIENTATION_LOCKED);
        }
        int computedX = (int) TypedValue.applyDimension(TypedValue.COMPLEX_UNIT_DIP, x, metrics);
        int computedY = (int) TypedValue.applyDimension(TypedValue.COMPLEX_UNIT_DIP, y, metrics);
        int computedWidth = width != 0 ? (int) TypedValue.applyDimension(TypedValue.COMPLEX_UNIT_DIP, width, metrics) : getBridge().getWebView().getWidth();
        int computedHeight = height != 0 ? (int) TypedValue.applyDimension(TypedValue.COMPLEX_UNIT_DIP, height, metrics) : getBridge().getWebView().getHeight();
        computedHeight -= (int) TypedValue.applyDimension(TypedValue.COMPLEX_UNIT_DIP, paddingBottom, metrics);

<<<<<<< HEAD
        CameraSessionConfiguration config = new CameraSessionConfiguration(finalDeviceId, position, computedX, computedY, computedWidth, computedHeight, paddingBottom, toBack, storeToFile, enableOpacity, enableZoom, disableExifHeaderStripping, disableAudio, 1.0f, aspectRatio);
=======
        CameraSessionConfiguration config = new CameraSessionConfiguration(finalDeviceId, position, computedX, computedY, computedWidth, computedHeight, paddingBottom, toBack, storeToFile, enableOpacity, enableZoom, disableExifHeaderStripping, disableAudio, 1.0f, aspectRatio, gridMode);
>>>>>>> 98b24f00
        config.setTargetZoom(finalTargetZoom);

        bridge.saveCall(call);
        cameraStartCallbackId = call.getCallbackId();
        cameraXView.startSession(config);
      }
    );
  }

  @Override
  public void onPictureTaken(String base64, JSONObject exif) {
    PluginCall pluginCall = bridge.getSavedCall(captureCallbackId);
    if (pluginCall == null) {
      Log.e("CameraPreview", "onPictureTaken: captureCallbackId is null");
      return;
    }
    JSObject result = new JSObject();
    result.put("value", base64);
    result.put("exif", exif);
    pluginCall.resolve(result);
    bridge.releaseCall(pluginCall);
  }

  @Override
  public void onPictureTakenError(String message) {
    PluginCall pluginCall = bridge.getSavedCall(captureCallbackId);
    if (pluginCall == null) {
      Log.e("CameraPreview", "onPictureTakenError: captureCallbackId is null");
      return;
    }
    pluginCall.reject(message);
    bridge.releaseCall(pluginCall);
  }

  @Override
  public void onSampleTaken(String result) {
    JSObject jsObject = new JSObject();
    jsObject.put("value", result);
    bridge.getSavedCall(snapshotCallbackId).resolve(jsObject);
  }

  @Override
  public void onSampleTakenError(String message) {
    bridge.getSavedCall(snapshotCallbackId).reject(message);
  }

  @Override
  public void onCameraStarted(int width, int height, int x, int y) {
    PluginCall call = bridge.getSavedCall(cameraStartCallbackId);
    if (call != null) {
        JSObject result = new JSObject();
        result.put("width", width);
        result.put("height", height);
        result.put("x", x);
        result.put("y", y);
        call.resolve(result);
        bridge.releaseCall(call);
        cameraStartCallbackId = null; // Prevent re-use
    }
  }

  @Override
  public void onCameraStopped() {
    // This method is no longer needed as onCameraStarted handles the promise resolution.
  }

  @Override
  public void onCameraStartError(String message) {
    PluginCall pluginCall = bridge.getSavedCall(cameraStartCallbackId);
    if (pluginCall != null) {
      pluginCall.reject(message);
      bridge.releaseCall(pluginCall);
    }
  }

  @PluginMethod
  public void setAspectRatio(PluginCall call) {
    if (cameraXView == null || !cameraXView.isRunning()) {
      call.reject("Camera is not running");
      return;
    }
    String aspectRatio = call.getString("aspectRatio", "fill");
    cameraXView.setAspectRatio(aspectRatio);
    call.resolve();
  }

  @PluginMethod
  public void getAspectRatio(PluginCall call) {
    if (cameraXView == null || !cameraXView.isRunning()) {
      call.reject("Camera is not running");
      return;
    }
    String aspectRatio = cameraXView.getAspectRatio();
    JSObject ret = new JSObject();
    ret.put("aspectRatio", aspectRatio);
    call.resolve(ret);
  }
}<|MERGE_RESOLUTION|>--- conflicted
+++ resolved
@@ -397,12 +397,8 @@
     final boolean disableExifHeaderStripping = Boolean.TRUE.equals(call.getBoolean("disableExifHeaderStripping", false));
     final boolean lockOrientation = Boolean.TRUE.equals(call.getBoolean("lockAndroidOrientation", false));
     final boolean disableAudio = Boolean.TRUE.equals(call.getBoolean("disableAudio", true));
-<<<<<<< HEAD
     final String aspectRatio = call.getString("aspectRatio", "fill");
-=======
-    final String aspectRatio = call.getString("aspectRatio");
     final String gridMode = call.getString("gridMode", "none");
->>>>>>> 98b24f00
 
     float targetZoom = 1.0f;
     // Check if the selected device is a physical ultra-wide
@@ -441,11 +437,7 @@
         int computedHeight = height != 0 ? (int) TypedValue.applyDimension(TypedValue.COMPLEX_UNIT_DIP, height, metrics) : getBridge().getWebView().getHeight();
         computedHeight -= (int) TypedValue.applyDimension(TypedValue.COMPLEX_UNIT_DIP, paddingBottom, metrics);
 
-<<<<<<< HEAD
-        CameraSessionConfiguration config = new CameraSessionConfiguration(finalDeviceId, position, computedX, computedY, computedWidth, computedHeight, paddingBottom, toBack, storeToFile, enableOpacity, enableZoom, disableExifHeaderStripping, disableAudio, 1.0f, aspectRatio);
-=======
         CameraSessionConfiguration config = new CameraSessionConfiguration(finalDeviceId, position, computedX, computedY, computedWidth, computedHeight, paddingBottom, toBack, storeToFile, enableOpacity, enableZoom, disableExifHeaderStripping, disableAudio, 1.0f, aspectRatio, gridMode);
->>>>>>> 98b24f00
         config.setTargetZoom(finalTargetZoom);
 
         bridge.saveCall(call);
