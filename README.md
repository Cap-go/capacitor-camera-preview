<p align="center"><br><img src="https://user-images.githubusercontent.com/236501/85893648-1c92e880-b7a8-11ea-926d-95355b8175c7.png" width="128" height="128" /></p>
<h3 align="center">Capacitor Camera Preview</h3>
<p align="center"><strong><code>@capgo/camera-preview</code></strong></p>
<br>
<p align="center"><strong>CAPACITOR 4</strong></p><br>

<p align="center">
  Capacitor plugin that allows camera interaction from Javascript and HTML<br>(based on cordova-plugin-camera-preview).
</p>
<br>

Version 4+ of this plugin is compatible Capacitor 4.

**PR's are greatly appreciated.**

-- [@riderx](https://github.com/riderx), current maintainers

<!-- # Features

<ul>
  <li>Start a camera preview from HTML code.</li>
  <li>Maintain HTML interactivity.</li>
  <li>Drag the preview box.</li>
  <li>Set camera color effect.</li>
  <li>Send the preview box to back of the HTML content.</li>
  <li>Set a custom position for the camera preview box.</li>
  <li>Set a custom size for the preview box.</li>
  <li>Set a custom alpha for the preview box.</li>
  <li>Set the focus mode, zoom, color effects, exposure mode, white balance mode and exposure compensation</li>
  <li>Tap to focus</li>
</ul> -->

# Installation

```
yarn add @capgo/camera-preview

or

npm install @capgo/camera-preview
```

Then run

```
npx cap sync
```

## Extra Android installation steps

**Important** `camera-preview` 3+ requires Gradle 7.
Open `android/app/src/main/AndroidManifest.xml` and above the closing `</manifest>` tag add this line to request the CAMERA permission:

```xml
<uses-permission android:name="android.permission.CAMERA" />
```

For more help consult the [Capacitor docs](https://capacitorjs.com/docs/android/configuration#configuring-androidmanifestxml).

## Extra iOS installation steps

You will need to add two permissions to `Info.plist`. Follow the [Capacitor docs](https://capacitorjs.com/docs/ios/configuration#configuring-infoplist) and add permissions with the raw keys `NSCameraUsageDescription` and `NSMicrophoneUsageDescription`. `NSMicrophoneUsageDescription` is only required, if audio will be used. Otherwise set the `disableAudio` option to `true`, which also disables the microphone permission request.

## Extra Web installation steps

Add `import '@capgo/camera-preview'` to you entry script in ionic on `app.module.ts`, so capacitor can register the web platform from the plugin

# Methods

### start(options)

Starts the camera preview instance.
<br>

| Option                       | values        | descriptions                                                                                                                                                             |
| ---------------------------- | ------------- | ------------------------------------------------------------------------------------------------------------------------------------------------------------------------ |
| position                     | front \| rear | Show front or rear camera when start the preview. Defaults to front                                                                                                      |
| width                        | number        | (optional) The preview width in pixels, default window.screen.width (applicable to the android and ios platforms only)                                                   |
| height                       | number        | (optional) The preview height in pixels, default window.screen.height (applicable to the android and ios platforms only)                                                 |
| x                            | number        | (optional) The x origin, default 0 (applicable to the android and ios platforms only)                                                                                    |
| y                            | number        | (optional) The y origin, default 0 (applicable to the android and ios platforms only)                                                                                    |
| toBack                       | boolean       | (optional) Brings your html in front of your preview, default false (applicable to the android and ios platforms only)                                                   |
| paddingBottom                | number        | (optional) The preview bottom padding in pixes. Useful to keep the appropriate preview sizes when orientation changes (applicable to the android and ios platforms only) |
| rotateWhenOrientationChanged | boolean       | (optional) Rotate preview when orientation changes (applicable to the ios platforms only; default value is true)                                                         |
| storeToFile                  | boolean       | (optional) Capture images to a file and return back the file path instead of returning base64 encoded data, default false.                                               |
| disableExifHeaderStripping   | boolean       | (optional) Disable automatic rotation of the image, and let the browser deal with it, default true (applicable to the android and ios platforms only)                    |
| enableHighResolution         | boolean       | (optional) Defaults to false - iOS only - Activate high resolution image capture so that output images are from the highest resolution possible on the device            |
| disableAudio                 | boolean       | (optional) Disables audio stream to prevent permission requests, default false. (applicable to web and iOS only)                                                         |
| lockAndroidOrientation       | boolean       | (optional) Locks device orientation when camera is showing, default false. (applicable to Android only)                                                                  |
| enableOpacity                | boolean       | (optional) Make the camera preview see-through. Ideal for augmented reality uses. Default false (applicable to Android and web only)                                     |
| enableZoom                   | boolean       | (optional) Set if you can pinch to zoom. Default false (applicable to the android and ios platforms only)                                                                |

<!-- <strong>Options:</strong>
All options stated are optional and will default to values here

* `x` - Defaults to 0
* `y` - Defaults to 0
* `width` - Defaults to window.screen.width
* `height` - Defaults to window.screen.height
* `camera` - See <code>[CAMERA_DIRECTION](#camera_Settings.CameraDirection)</code> - Defaults to front camera
* `toBack` - Defaults to false - Set to true if you want your html in front of your preview
* `tapPhoto` - Defaults to true - Does not work if toBack is set to false in which case you use the takePicture method
* `tapFocus` - Defaults to false - Allows the user to tap to focus, when the view is in the foreground
* `previewDrag` - Defaults to false - Does not work if toBack is set to false
* `storeToFile` - Defaults to false - Capture images to a file and return back the file path instead of returning base64 encoded data.
* `disableExifHeaderStripping` - Defaults to false - **Android Only** - Disable automatic rotation of the image, and let the browser deal with it (keep reading on how to achieve it) -->

```javascript
import { CameraPreview, CameraPreviewOptions } from '@capgo/camera-preview';

const cameraPreviewOptions: CameraPreviewOptions = {
  position: 'rear',
  height: 1920,
  width: 1080,
};
CameraPreview.start(cameraPreviewOptions);
```

Remember to add the style below on your app's HTML or body element:

```css
ion-content {
  --background: transparent;
}
```

Take into account that this will make transparent all ion-content on application, if you want to show camera preview only in one page, just add a custom class to your ion-content and make it transparent:

```css
.my-custom-camera-preview-content {
  --background: transparent;
}
```

If the camera preview is not displaying after applying the above styles, apply transparent background color to the root div element of the parent component
Ex: VueJS >> App.vue component

```html
<template>
  <ion-app id="app">
    <ion-router-outlet />
  </ion-app>
</template>

<style>
#app {
  background-color: transparent !important;
}
<style>
```

### stop()

<info>Stops the camera preview instance.</info><br/>

```javascript
CameraPreview.stop();
```

### flip()

<info>Switch between rear and front camera only for android and ios, web is not supported</info>

```javascript
CameraPreview.flip();
```

<!-- ### switchCamera([successCallback, errorCallback])

<info>Switch between the rear camera and front camera, if available.</info><br/>

```javascript
CameraPreview.switchCamera();
```

### show([successCallback, errorCallback])

<info>Show the camera preview box.</info><br/>

```javascript
CameraPreview.show();
```

### hide([successCallback, errorCallback])

<info>Hide the camera preview box.</info><br/>

```javascript
CameraPreview.hide();
``` -->

### capture(options)

| Option  | values | descriptions                                              |
| ------- | ------ | --------------------------------------------------------- |
| quality | number | (optional) The picture quality, 0 - 100, default 85       |
| width   | number | (optional) The picture width, default 0 (Device default)  |
| height  | number | (optional) The picture height, default 0 (Device default) |

<!-- <info>Take the picture. If width and height are not specified or are 0 it will use the defaults. If width and height are specified, it will choose a supported photo size that is closest to width and height specified and has closest aspect ratio to the preview. The argument `quality` defaults to `85` and specifies the quality/compression value: `0=max compression`, `100=max quality`.</info><br/> -->

```javascript
import { CameraPreviewPictureOptions } from '@capgo/camera-preview';

const cameraPreviewPictureOptions: CameraPreviewPictureOptions = {
  quality: 50,
};

const result = await CameraPreview.capture(cameraPreviewPictureOptions);
const base64PictureData = result.value;

// do sometime with base64PictureData
```

### captureSample(options)

| Option  | values | descriptions                                        |
| ------- | ------ | --------------------------------------------------- |
| quality | number | (optional) The picture quality, 0 - 100, default 85 |

<info>Captures a sample image from the video stream. Only for Android and iOS, web implementation falls back to `capture` method. This can be used to perform real-time analysis on the current frame in the video. The argument `quality` defaults to `85` and specifies the quality/compression value: `0=max compression`, `100=max quality`.</info><br/>

```javascript
import { CameraSampleOptions } from '@capgo/camera-preview';

const cameraSampleOptions: CameraSampleOptions = {
  quality: 50,
};

const result = await CameraPreview.captureSample(cameraSampleOptions);
const base64PictureData = result.value;

// do something with base64PictureData
```

### getSupportedFlashModes()

<info>Get the flash modes supported by the camera device currently started. Returns an array containing supported flash modes. See <code>[FLASH_MODE](#camera_Settings.FlashMode)</code> for possible values that can be returned</info><br/>

```javascript
import { CameraPreviewFlashMode } from '@capgo/camera-preview';

const flashModes = await CameraPreview.getSupportedFlashModes();
const supportedFlashModes: CameraPreviewFlashMode[] = flashModes.result;
```

<<<<<<< HEAD
=======


### getHorizontalFov()

<info>Get the horizontal FOV of camera the camera device currently started. Returns a float  <br/>

Please note that camera should be already started to get this value. 

```javascript
 

const cameraFovRequest = await CameraPreview.getHorizontalFov();
const cameraFovRequest  = cameraFovRequest.result;
```



>>>>>>> d4c774b0
### setFlashMode(options)

<info>Set the flash mode. See <code>[FLASH_MODE](#camera_Settings.FlashMode)</code> for details about the possible values for flashMode.</info><br/>

```javascript
const CameraPreviewFlashMode: CameraPreviewFlashMode = 'torch';

CameraPreview.setFlashMode(cameraPreviewFlashMode);
```

### startRecordVideo(options) ---- ANDROID only

<info>Start capturing video</info><br/>

```javascript
const cameraPreviewOptions: CameraPreviewOptions = {
  position: 'front',
  width: window.screen.width,
  height: window.screen.height,
};

CameraPreview.startRecordVideo(cameraPreviewOptions);
```

### stopRecordVideo() ---- ANDROID only

<info>Finish capturing a video. The captured video will be returned as a file path and the video format is .mp4</info><br/>

```javascript
const resultRecordVideo = await CameraPreview.stopRecordVideo();
this.stopCamera();
```

### setOpacity(options: CameraOpacityOptions): Promise<{}>; ---- ANDROID only

<info>Set the opacity for the camera preview</info><br/>

```javascript
const myCamera = CameraPreview.start({ enableOpacity: true });
myCamera.setOpacity({ opacity: 0.4 });
```

# Settings

<a name="camera_Settings.FlashMode"></a>

### FLASH_MODE

<info>Flash mode settings:</info><br/>

| Name    | Type   | Default | Note         |
| ------- | ------ | ------- | ------------ |
| OFF     | string | off     |              |
| ON      | string | on      |              |
| AUTO    | string | auto    |              |
| RED_EYE | string | red-eye | Android Only |
| TORCH   | string | torch   |              |

<!--

# Settings

<a name="camera_Settings.FocusMode"></a>

### FOCUS_MODE

<info>Focus mode settings:</info><br/>

| Name | Type | Default | Note |
| --- | --- | --- | --- |
| FIXED | string | fixed |  |
| AUTO | string | auto |  |
| CONTINUOUS | string | continuous | IOS Only |
| CONTINUOUS_PICTURE | string | continuous-picture | Android Only |
| CONTINUOUS_VIDEO | string | continuous-video | Android Only |
| EDOF | string | edof | Android Only |
| INFINITY | string | infinity | Android Only |
| MACRO | string | macro | Android Only |

<a name="camera_Settings.FlashMode"></a>

### FLASH_MODE

<info>Flash mode settings:</info><br/>

| Name | Type | Default | Note |
| --- | --- | --- | --- |
| OFF | string | off |  |
| ON | string | on |  |
| AUTO | string | auto |  |
| RED_EYE | string | red-eye | Android Only |
| TORCH | string | torch |  |

<a name="camera_Settings.CameraDirection"></a>

### CAMERA_DIRECTION

<info>Camera direction settings:</info><br/>

| Name | Type | Default |
| --- | --- | --- |
| BACK | string | back |
| FRONT | string | front |

<a name="camera_Settings.ColorEffect"></a>

### COLOR_EFFECT

<info>Color effect settings:</info><br/>

| Name | Type | Default | Note |
| --- | --- | --- | --- |
| AQUA | string | aqua | Android Only |
| BLACKBOARD | string | blackboard | Android Only |
| MONO | string | mono | |
| NEGATIVE | string | negative | |
| NONE | string | none | |
| POSTERIZE | string | posterize | |
| SEPIA | string | sepia | |
| SOLARIZE | string | solarize | Android Only |
| WHITEBOARD | string | whiteboard | Android Only |

<a name="camera_Settings.ExposureMode"></a>

### EXPOSURE_MODE

<info>Exposure mode settings:</info><br/>

| Name | Type | Default | Note |
| --- | --- | --- | --- |
| AUTO | string | auto | IOS Only |
| CONTINUOUS | string | continuous | |
| CUSTOM | string | custom | |
| LOCK | string | lock | IOS Only |

Note: Use AUTO to allow the device automatically adjusts the exposure once and then changes the exposure mode to LOCK.

<a name="camera_Settings.WhiteBalanceMode"></a>

### WHITE_BALANCE_MODE

<info>White balance mode settings:</info><br/>

| Name | Type | Default | Note |
| --- | --- | --- | --- |
| LOCK | string | lock | |
| AUTO | string | auto | |
| CONTINUOUS | string | continuous | IOS Only |
| INCANDESCENT | string | incandescent | |
| CLOUDY_DAYLIGHT | string | cloudy-daylight | |
| DAYLIGHT | string | daylight | |
| FLUORESCENT | string | fluorescent | |
| SHADE | string | shade | |
| TWILIGHT | string | twilight | |
| WARM_FLUORESCENT | string | warm-fluorescent | |

# IOS Quirks
It is not possible to use your computers webcam during testing in the simulator, you must device test.

# Customize Android Support Library versions (Android only)
The default `ANDROID_SUPPORT_LIBRARY_VERSION` is set to `26+`.
If you need a different version, add argument `--variable ANDROID_SUPPORT_LIBRARY_VERSION="{version}"`.

Or edit `config.xml` with following,

```xml
<plugin name="cordova-plugin-camera-preview" spec="X.X.X">
  <variable name="ANDROID_SUPPORT_LIBRARY_VERSION" value="26+" />
</plugin>
```

# Sample App

<a href="https://github.com/cordova-plugin-camera-preview/cordova-plugin-camera-preview-sample-app">cordova-plugin-camera-preview-sample-app</a> for a complete working Cordova example for Android and iOS platforms.

# Screenshots

<img src="https://raw.githubusercontent.com/cordova-plugin-camera-preview/cordova-plugin-camera-preview/master/img/android-1.png"/> <img hspace="20" src="https://raw.githubusercontent.com/cordova-plugin-camera-preview/cordova-plugin-camera-preview/master/img/android-2.png"/>

# Credits

Maintained by [Weston Ganger](https://westonganger.com) - [@westonganger](https://github.com/westonganger)

Created by Marcel Barbosa Pinto [@mbppower](https://github.com/mbppower)
Â -->

# Demo

A working example can be found at [Demo](https://github.com/capacitor-community/camera-preview/tree/master/demo)

To run the demo on your local network and access media devices, a secure context is needed. Add an `.env` file at the root of the demo folder with `HTTPS=true` to start react with HTTPS.

## API

<docgen-index>

- [`start(...)`](#start)
- [`stop()`](#stop)
- [`capture(...)`](#capture)
- [`captureSample(...)`](#capturesample)
- [`getSupportedFlashModes()`](#getsupportedflashmodes)
- [`setFlashMode(...)`](#setflashmode)
- [`flip()`](#flip)
- [`setOpacity(...)`](#setopacity)
- [Interfaces](#interfaces)
- [Type Aliases](#type-aliases)

</docgen-index>

<docgen-api>
<!--Update the source file JSDoc comments and rerun docgen to update the docs below-->

### start(...)

```typescript
start(options: CameraPreviewOptions) => Promise<void>
```

| Param         | Type                                                                  |
| ------------- | --------------------------------------------------------------------- |
| **`options`** | <code><a href="#camerapreviewoptions">CameraPreviewOptions</a></code> |

---

### stop()

```typescript
stop() => Promise<void>
```

---

### capture(...)

```typescript
capture(options: CameraPreviewPictureOptions) => Promise<{ value: string; }>
```

| Param         | Type                                                                                |
| ------------- | ----------------------------------------------------------------------------------- |
| **`options`** | <code><a href="#camerapreviewpictureoptions">CameraPreviewPictureOptions</a></code> |

**Returns:** <code>Promise&lt;{ value: string; }&gt;</code>

---

### captureSample(...)

```typescript
captureSample(options: CameraSampleOptions) => Promise<{ value: string; }>
```

| Param         | Type                                                                |
| ------------- | ------------------------------------------------------------------- |
| **`options`** | <code><a href="#camerasampleoptions">CameraSampleOptions</a></code> |

**Returns:** <code>Promise&lt;{ value: string; }&gt;</code>

---

### getSupportedFlashModes()

```typescript
getSupportedFlashModes() => Promise<{ result: CameraPreviewFlashMode[]; }>
```

**Returns:** <code>Promise&lt;{ result: CameraPreviewFlashMode[]; }&gt;</code>

---

### setFlashMode(...)

```typescript
setFlashMode(options: { flashMode: CameraPreviewFlashMode | string; }) => Promise<void>
```

| Param         | Type                                |
| ------------- | ----------------------------------- |
| **`options`** | <code>{ flashMode: string; }</code> |

---

### flip()

```typescript
flip() => Promise<void>
```

---

### setOpacity(...)

```typescript
setOpacity(options: CameraOpacityOptions) => Promise<void>
```

| Param         | Type                                                                  |
| ------------- | --------------------------------------------------------------------- |
| **`options`** | <code><a href="#cameraopacityoptions">CameraOpacityOptions</a></code> |

---

### Interfaces

#### CameraPreviewOptions

| Prop                               | Type                 | Description                                                                                                                                                   |
| ---------------------------------- | -------------------- | ------------------------------------------------------------------------------------------------------------------------------------------------------------- |
| **`parent`**                       | <code>string</code>  | Parent element to attach the video preview element to (applicable to the web platform only)                                                                   |
| **`className`**                    | <code>string</code>  | Class name to add to the video preview element (applicable to the web platform only)                                                                          |
| **`width`**                        | <code>number</code>  | The preview width in pixels, default window.screen.width                                                                                                      |
| **`height`**                       | <code>number</code>  | The preview height in pixels, default window.screen.height                                                                                                    |
| **`x`**                            | <code>number</code>  | The x origin, default 0 (applicable to the android and ios platforms only)                                                                                    |
| **`y`**                            | <code>number</code>  | The y origin, default 0 (applicable to the android and ios platforms only)                                                                                    |
| **`toBack`**                       | <code>boolean</code> | Brings your html in front of your preview, default false (applicable to the android only)                                                                     |
| **`paddingBottom`**                | <code>number</code>  | The preview bottom padding in pixes. Useful to keep the appropriate preview sizes when orientation changes (applicable to the android and ios platforms only) |
| **`rotateWhenOrientationChanged`** | <code>boolean</code> | Rotate preview when orientation changes (applicable to the ios platforms only; default value is true)                                                         |
| **`position`**                     | <code>string</code>  | Choose the camera to use 'front' or 'rear', default 'front'                                                                                                   |
| **`storeToFile`**                  | <code>boolean</code> | Defaults to false - Capture images to a file and return the file path instead of returning base64 encoded data                                                |
| **`disableExifHeaderStripping`**   | <code>boolean</code> | Defaults to false - Android Only - Disable automatic rotation of the image, and let the browser deal with it (keep reading on how to achieve it)              |
| **`enableHighResolution`**         | <code>boolean</code> | Defaults to false - iOS only - Activate high resolution image capture so that output images are from the highest resolution possible on the device \*         |
| **`disableAudio`**                 | <code>boolean</code> | Defaults to false - Web only - Disables audio stream to prevent permission requests and output switching                                                      |
| **`lockAndroidOrientation`**       | <code>boolean</code> | Android Only - Locks device orientation when camera is showing.                                                                                               |
| **`enableOpacity`**                | <code>boolean</code> | Defaults to false - Android and Web only. Set if camera preview can change opacity.                                                                           |
| **`enableZoom`**                   | <code>boolean</code> | Defaults to false - Android only. Set if camera preview will support pinch to zoom.                                                                           |

#### CameraPreviewPictureOptions

| Prop          | Type                                                    | Description                                                                          |
| ------------- | ------------------------------------------------------- | ------------------------------------------------------------------------------------ |
| **`height`**  | <code>number</code>                                     | The picture height, optional, default 0 (Device default)                             |
| **`width`**   | <code>number</code>                                     | The picture width, optional, default 0 (Device default)                              |
| **`quality`** | <code>number</code>                                     | The picture quality, 0 - 100, default 85                                             |
| **`format`**  | <code><a href="#pictureformat">PictureFormat</a></code> | The picture format, jpeg or png, default jpeg on `Web`. quality has no effect on png |

#### CameraSampleOptions

| Prop          | Type                | Description                              |
| ------------- | ------------------- | ---------------------------------------- |
| **`quality`** | <code>number</code> | The picture quality, 0 - 100, default 85 |

#### CameraOpacityOptions

| Prop          | Type                | Description                                           |
| ------------- | ------------------- | ----------------------------------------------------- |
| **`opacity`** | <code>number</code> | The percent opacity to set for camera view, default 1 |

### Type Aliases

#### CameraPosition

<code>'rear' | 'front'</code>

#### PictureFormat

<code>'jpeg' | 'png'</code>

#### CameraPreviewFlashMode

<code>'off' | 'on' | 'auto' | 'red-eye' | 'torch'</code>

</docgen-api><|MERGE_RESOLUTION|>--- conflicted
+++ resolved
@@ -244,26 +244,17 @@
 const supportedFlashModes: CameraPreviewFlashMode[] = flashModes.result;
 ```
 
-<<<<<<< HEAD
-=======
-
-
 ### getHorizontalFov()
 
-<info>Get the horizontal FOV of camera the camera device currently started. Returns a float  <br/>
-
-Please note that camera should be already started to get this value. 
-
-```javascript
- 
-
+<info>Get the horizontal FOV of camera the camera device currently started. Returns a float <br/>
+
+Please note that camera should be already started to get this value.
+
+```javascript
 const cameraFovRequest = await CameraPreview.getHorizontalFov();
-const cameraFovRequest  = cameraFovRequest.result;
-```
-
-
-
->>>>>>> d4c774b0
+const cameraFovRequest = cameraFovRequest.result;
+```
+
 ### setFlashMode(options)
 
 <info>Set the flash mode. See <code>[FLASH_MODE](#camera_Settings.FlashMode)</code> for details about the possible values for flashMode.</info><br/>
