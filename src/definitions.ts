export type CameraPosition = "rear" | "front";

export type FlashMode = CameraPreviewFlashMode;

export type GridMode = "none" | "3x3" | "4x4";

export enum DeviceType {
  ULTRA_WIDE = "ultraWide",
  WIDE_ANGLE = "wideAngle",
  TELEPHOTO = "telephoto",
  TRUE_DEPTH = "trueDepth",
  DUAL = "dual",
  DUAL_WIDE = "dualWide",
  TRIPLE = "triple",
}

/**
 * Represents a single camera lens on a device. A {@link CameraDevice} can have multiple lenses.
 */
export interface CameraLens {
  /** A human-readable name for the lens, e.g., "Ultra-Wide". */
  label: string;
  /** The type of the camera lens. */
  deviceType: DeviceType;
  /** The focal length of the lens in millimeters. */
  focalLength: number;
  /** The base zoom factor for this lens (e.g., 0.5 for ultra-wide, 1.0 for wide). */
  baseZoomRatio: number;
  /** The minimum zoom factor supported by this specific lens. */
  minZoom: number;
  /** The maximum zoom factor supported by this specific lens. */
  maxZoom: number;
}

/**
 * Represents a physical camera on the device (e.g., the front-facing camera).
 */
export interface CameraDevice {
  /** A unique identifier for the camera device. */
  deviceId: string;
  /** A human-readable name for the camera device. */
  label: string;
  /** The physical position of the camera on the device. */
  position: CameraPosition;
  /** A list of all available lenses for this camera device. */
  lenses: CameraLens[];
  /** The overall minimum zoom factor available across all lenses on this device. */
  minZoom: number;
  /** The overall maximum zoom factor available across all lenses on this device. */
  maxZoom: number;
  /** Identifies whether the device is a logical camera (composed of multiple physical lenses). */
  isLogical: boolean;
}

/**
 * Represents the detailed information of the currently active lens.
 */
export interface LensInfo {
  /** The focal length of the active lens in millimeters. */
  focalLength: number;
  /** The device type of the active lens. */
  deviceType: DeviceType;
  /** The base zoom ratio of the active lens (e.g., 0.5x, 1.0x). */
  baseZoomRatio: number;
  /** The current digital zoom factor applied on top of the base zoom. */
  digitalZoom: number;
}

/**
 * Defines the configuration options for starting the camera preview.
 */
export interface CameraPreviewOptions {
  /**
   * The parent element to attach the video preview to.
   * @platform web
   */
  parent?: string;
  /**
   * A CSS class name to add to the preview element.
   * @platform web
   */
  className?: string;
  /**
   * The width of the preview in pixels. Defaults to the screen width.
   * @platform android, ios, web
   */
  width?: number;
  /**
   * The height of the preview in pixels. Defaults to the screen height.
   * @platform android, ios, web
   */
  height?: number;
  /**
   * The horizontal origin of the preview, in pixels.
   * @platform android, ios
   */
  x?: number;
  /**
   * The vertical origin of the preview, in pixels.
   * @platform android, ios
   */
  y?: number;
  /**
<<<<<<< HEAD
   * The aspect ratio of the preview.
   *
   * If provided, the preview will be sized to this aspect ratio, respecting `width` or `height` as a constraint.
   * If `aspectRatio` is 'fill', the preview will fill the container.
   * @platform android, ios, web
   * @default "fill"
   */
  aspectRatio?: '4:3' | '16:9' | 'fill';
=======
   * The aspect ratio of the camera preview, '4:3' or '16:9'.
   * If not set, the camera will use the default aspect ratio.
   *
   * @since 2.0.0
   */
  aspectRatio?: '4:3' | '16:9';
  /**
   * The grid overlay to display on the camera preview.
   * @default "none"
   * @since 2.1.0
   */
  gridMode?: GridMode;
>>>>>>> 98b24f00
  /**
   * Adjusts the y-position to account for safe areas (e.g., notches).
   * @platform ios
   * @default false
   */
  includeSafeAreaInsets?: boolean;
  /**
   * If true, places the preview behind the webview.
   * @platform android
   * @default true
   */
  toBack?: boolean;
  /**
   * Bottom padding for the preview, in pixels.
   * @platform android, ios
   */
  paddingBottom?: number;
  /**
   * Whether to rotate the preview when the device orientation changes.
   * @platform ios
   * @default true
   */
  rotateWhenOrientationChanged?: boolean;
  /**
   * The camera to use.
   * @default "rear"
   */
  position?: CameraPosition | string;
  /**
   * If true, saves the captured image to a file and returns the file path.
   * If false, returns a base64 encoded string.
   * @default false
   */
  storeToFile?: boolean;
  /**
   * If true, prevents the plugin from rotating the image based on EXIF data.
   * @platform android
   * @default false
   */
  disableExifHeaderStripping?: boolean;
  /**
   * If true, enables high-resolution image capture.
   * @platform ios
   * @default false
   */
  enableHighResolution?: boolean;
  /**
   * If true, disables the audio stream, preventing audio permission requests.
   * @default true
   */
  disableAudio?: boolean;
  /**
   * If true, locks the device orientation while the camera is active.
   * @platform android
   * @default false
   */
  lockAndroidOrientation?: boolean;
  /**
   * If true, allows the camera preview's opacity to be changed.
   * @platform android, web
   * @default false
   */
  enableOpacity?: boolean;
  /**
   * If true, enables pinch-to-zoom functionality on the preview.
   * @platform android
   * @default false
   */
  enableZoom?: boolean;
  /**
   * If true, uses the video-optimized preset for the camera session.
   * @platform ios
   * @default false
   */
  enableVideoMode?: boolean;
  /**
   * The `deviceId` of the camera to use. If provided, `position` is ignored.
   * @platform ios
   */
  deviceId?: string;
}

/**
 * Defines the options for capturing a picture.
 */
export interface CameraPreviewPictureOptions {
  /** The desired height of the picture in pixels. If not provided, the device default is used. */
  height?: number;
  /** The desired width of the picture in pixels. If not provided, the device default is used. */
  width?: number;
  /**
   * The quality of the captured image, from 0 to 100.
   * Does not apply to `png` format.
   * @default 85
   */
  quality?: number;
  /**
   * The format of the captured image.
   * @default "jpeg"
   */
  format?: PictureFormat;
  /**
   * If true, the captured image will be saved to the user's gallery.
   * @default false
   * @since 7.5.0
   */
  saveToGallery?: boolean;
  /**
   * If true, the plugin will attempt to add GPS location data to the image's EXIF metadata.
   * This may prompt the user for location permissions.
   * @default false
   * @since 7.6.0
   */
  withExifLocation?: boolean;
}

/** Represents EXIF data extracted from an image. */
export interface ExifData {
  [key: string]: any;
}

export type PictureFormat = "jpeg" | "png";

/** Defines a standard picture size with width and height. */
export interface PictureSize {
  /** The width of the picture in pixels. */
  width: number;
  /** The height of the picture in pixels. */
  height: number;
}

/** Represents the supported picture sizes for a camera facing a certain direction. */
export interface SupportedPictureSizes {
  /** The camera direction ("front" or "rear"). */
  facing: string;
  /** A list of supported picture sizes for this camera. */
  supportedPictureSizes: PictureSize[];
}

/**
 * Defines the options for capturing a sample frame from the camera preview.
 */
export interface CameraSampleOptions {
  /**
   * The quality of the captured sample, from 0 to 100.
   * @default 85
   */
  quality?: number;
}

/**
 * The available flash modes for the camera.
 * 'torch' is a continuous light mode.
 */
export type CameraPreviewFlashMode =
  | "off"
  | "on"
  | "auto"
  | "torch";

/**
 * Defines the options for setting the camera preview's opacity.
 */
export interface CameraOpacityOptions {
  /**
   * The opacity percentage, from 0.0 (fully transparent) to 1.0 (fully opaque).
   * @default 1.0
   */
  opacity?: number;
}

/**
 * The main interface for the CameraPreview plugin.
 */
export interface CameraPreviewPlugin {
  /**
   * Starts the camera preview.
   *
   * @param {CameraPreviewOptions} options - The configuration for the camera preview.
   * @returns {Promise<{ width: number; height: number; x: number; y: number }>} A promise that resolves with the preview dimensions.
   * @since 0.0.1
   */
  start(options: CameraPreviewOptions): Promise<{
    /** The width of the preview in pixels. */
    width: number;
    /** The height of the preview in pixels. */
    height: number;
    /** The horizontal origin of the preview, in pixels. */
    x: number;
    /** The vertical origin of the preview, in pixels. */
    y: number;
  }>;

  /**
   * Stops the camera preview.
   *
   * @returns {Promise<void>} A promise that resolves when the camera preview is stopped.
   * @since 0.0.1
   */
  stop(): Promise<void>;

  /**
   * Captures a picture from the camera.
   *
   * @param {CameraPreviewPictureOptions} options - The options for capturing the picture.
   * @returns {Promise<{ value: string }>} A promise that resolves with the captured image data.
   * The `value` is a base64 encoded string unless `storeToFile` is true, in which case it's a file path.
   * @since 0.0.1
   */
  capture(
    options: CameraPreviewPictureOptions
  ): Promise<{ value: string; exif: ExifData }>;

  /**
   * Captures a single frame from the camera preview stream.
   *
   * @param {CameraSampleOptions} options - The options for capturing the sample.
   * @returns {Promise<{ value: string }>} A promise that resolves with the sample image as a base64 encoded string.
   * @since 0.0.1
   */
  captureSample(options: CameraSampleOptions): Promise<{ value: string }>;

  /**
   * Gets the flash modes supported by the active camera.
   *
   * @returns {Promise<{ result: CameraPreviewFlashMode[] }>} A promise that resolves with an array of supported flash modes.
   * @since 0.0.1
   */
  getSupportedFlashModes(): Promise<{
    result: CameraPreviewFlashMode[];
  }>;

  /**
   * Set the aspect ratio of the camera preview.
   *
   * @param {{ aspectRatio: '4:3' | '16:9' | 'fill' }} options - The desired aspect ratio.
   * @returns {Promise<void>} A promise that resolves when the aspect ratio is set.
   * @since 7.4.0
   */
  setAspectRatio(options: { aspectRatio: '4:3' | '16:9' | 'fill' }): Promise<void>;

  /**
   * Gets the current aspect ratio of the camera preview.
   *
   * @returns {Promise<{ aspectRatio: '4:3' | '16:9' | 'fill' }>} A promise that resolves with the current aspect ratio.
   * @since 7.4.0
   */
  getAspectRatio(): Promise<{ aspectRatio: '4:3' | '16:9' | 'fill' }>;

  /**
   * Gets the horizontal field of view (FoV) for the active camera.
   * Note: This can be an estimate on some devices.
   *
   * @returns {Promise<{ result: number }>} A promise that resolves with the horizontal field of view in degrees.
   * @since 0.0.1
   */
  getHorizontalFov(): Promise<{
    result: number;
  }>;

  /**
   * Gets the supported picture sizes for all cameras.
   *
   * @returns {Promise<{ supportedPictureSizes: SupportedPictureSizes[] }>} A promise that resolves with the list of supported sizes.
   * @since 7.4.0
   */
  getSupportedPictureSizes(): Promise<{
    supportedPictureSizes: SupportedPictureSizes[];
  }>;

  /**
   * Sets the flash mode for the active camera.
   *
   * @param {{ flashMode: CameraPreviewFlashMode | string }} options - The desired flash mode.
   * @returns {Promise<void>} A promise that resolves when the flash mode is set.
   * @since 0.0.1
   */
  setFlashMode(options: {
    flashMode: CameraPreviewFlashMode | string;
  }): Promise<void>;

  /**
   * Toggles between the front and rear cameras.
   *
   * @returns {Promise<void>} A promise that resolves when the camera is flipped.
   * @since 0.0.1
   */
  flip(): Promise<void>;

  /**
   * Sets the opacity of the camera preview.
   *
   * @param {CameraOpacityOptions} options - The opacity options.
   * @returns {Promise<void>} A promise that resolves when the opacity is set.
   * @since 0.0.1
   */
  setOpacity(options: CameraOpacityOptions): Promise<void>;

  /**
   * Stops an ongoing video recording.
   *
   * @returns {Promise<{ videoFilePath: string }>} A promise that resolves with the path to the recorded video file.
   * @since 0.0.1
   */
  stopRecordVideo(): Promise<{ videoFilePath: string }>;

  /**
   * Starts recording a video.
   *
   * @param {CameraPreviewOptions} options - The options for video recording.
   * @returns {Promise<void>} A promise that resolves when video recording starts.
   * @since 0.0.1
   */
  startRecordVideo(options: CameraPreviewOptions): Promise<void>;

  /**
   * Checks if the camera preview is currently running.
   *
   * @returns {Promise<{ isRunning: boolean }>} A promise that resolves with the running state.
   * @since 7.4.0
   */
  isRunning(): Promise<{ isRunning: boolean }>;

  /**
   * Gets all available camera devices.
   *
   * @returns {Promise<{ devices: CameraDevice[] }>} A promise that resolves with the list of available camera devices.
   * @since 7.4.0
   */
  getAvailableDevices(): Promise<{ devices: CameraDevice[] }>;

  /**
   * Gets the current zoom state, including min/max and current lens info.
   *
   * @returns {Promise<{ min: number; max: number; current: number; lens: LensInfo }>} A promise that resolves with the zoom state.
   * @since 7.4.0
   */
  getZoom(): Promise<{
    min: number;
    max: number;
    current: number;
    lens: LensInfo;
  }>;

  /**
   * Sets the camera's zoom level.
   *
   * @param {{ level: number; ramp?: boolean }} options - The desired zoom level. `ramp` is currently unused.
   * @returns {Promise<void>} A promise that resolves when the zoom level is set.
   * @since 7.4.0
   */
  setZoom(options: { level: number; ramp?: boolean }): Promise<void>;

  /**
   * Gets the current flash mode.
   *
   * @returns {Promise<{ flashMode: FlashMode }>} A promise that resolves with the current flash mode.
   * @since 7.4.0
   */
  getFlashMode(): Promise<{ flashMode: FlashMode }>;

  /**
   * Removes all registered listeners.
   *
   * @since 7.4.0
   */
  removeAllListeners(): Promise<void>;

  /**
   * Switches the active camera to the one with the specified `deviceId`.
   *
   * @param {{ deviceId: string }} options - The ID of the device to switch to.
   * @returns {Promise<void>} A promise that resolves when the camera is switched.
   * @since 7.4.0
   */
  setDeviceId(options: { deviceId: string }): Promise<void>;

  /**
   * Gets the ID of the currently active camera device.
   *
   * @returns {Promise<{ deviceId: string }>} A promise that resolves with the current device ID.
   * @since 7.4.0
   */
  getDeviceId(): Promise<{ deviceId: string }>;
}<|MERGE_RESOLUTION|>--- conflicted
+++ resolved
@@ -101,16 +101,6 @@
    */
   y?: number;
   /**
-<<<<<<< HEAD
-   * The aspect ratio of the preview.
-   *
-   * If provided, the preview will be sized to this aspect ratio, respecting `width` or `height` as a constraint.
-   * If `aspectRatio` is 'fill', the preview will fill the container.
-   * @platform android, ios, web
-   * @default "fill"
-   */
-  aspectRatio?: '4:3' | '16:9' | 'fill';
-=======
    * The aspect ratio of the camera preview, '4:3' or '16:9'.
    * If not set, the camera will use the default aspect ratio.
    *
@@ -123,7 +113,6 @@
    * @since 2.1.0
    */
   gridMode?: GridMode;
->>>>>>> 98b24f00
   /**
    * Adjusts the y-position to account for safe areas (e.g., notches).
    * @platform ios
