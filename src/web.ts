--- conflicted
+++ resolved
@@ -39,14 +39,10 @@
       throw new Error("camera already started");
     }
 
-<<<<<<< HEAD
     this.isBackCamera = true;
     this.isStarted = false;
-=======
-    const video = document.getElementById("video");
     const parent = document.getElementById(options?.parent || "");
     const gridMode = options?.gridMode || "none";
->>>>>>> 98b24f00
 
     if (options.position) {
       this.isBackCamera = options.position === "rear";
@@ -72,50 +68,23 @@
       this.videoElement.style.zIndex = "-1";
     }
 
-<<<<<<< HEAD
     if (options.width) {
       this.videoElement.width = options.width;
     }
-=======
-      parent?.appendChild(videoElement);
-
+
+    if (options.height) {
+      this.videoElement.height = options.height;
+    }
+
+    if (options.x) {
+      this.videoElement.style.left = `${options.x}px`;
+    }
       // Create and add grid overlay if needed
       if (gridMode !== "none") {
         const gridOverlay = this.createGridOverlay(gridMode);
         gridOverlay.id = "camera-grid-overlay";
         parent?.appendChild(gridOverlay);
       }
-
-      if (navigator?.mediaDevices?.getUserMedia) {
-        const constraints: MediaStreamConstraints = {
-          video: {
-            width: { ideal: options.width },
-            height: { ideal: options.height },
-          },
-        };
-
-        if (options.deviceId) {
-          (constraints.video as MediaTrackConstraints).deviceId = { exact: options.deviceId };
-          this.currentDeviceId = options.deviceId;
-          // Try to determine camera position from device
-          const devices = await navigator.mediaDevices.enumerateDevices();
-          const device = devices.find(d => d.deviceId === options.deviceId);
-          this.isBackCamera = device?.label.toLowerCase().includes('back') || device?.label.toLowerCase().includes('rear') || false;
-        } else if (options.position === "rear") {
-          (constraints.video as MediaTrackConstraints).facingMode = "environment";
-          this.isBackCamera = true;
-        } else {
-          this.isBackCamera = false;
-        }
->>>>>>> 98b24f00
-
-    if (options.height) {
-      this.videoElement.height = options.height;
-    }
-
-    if (options.x) {
-      this.videoElement.style.left = `${options.x}px`;
-    }
 
     if (options.y) {
       this.videoElement.style.top = `${options.y}px`;
@@ -551,7 +520,6 @@
     }
   }
 
-<<<<<<< HEAD
   async getAspectRatio(): Promise<{ aspectRatio: '4:3' | '16:9' | 'fill' }> {
     const video = document.getElementById(DEFAULT_VIDEO_ID) as HTMLVideoElement;
     if (!video) {
@@ -601,7 +569,6 @@
     }
   }
 
-=======
   private createGridOverlay(gridMode: string): HTMLElement {
     const overlay = document.createElement("div");
     overlay.style.position = "absolute";
@@ -648,6 +615,5 @@
     overlay.appendChild(svg);
     return overlay;
   }
->>>>>>> 98b24f00
 
 }