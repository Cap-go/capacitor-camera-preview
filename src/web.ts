import { WebPlugin } from '@capacitor/core';
import type { PermissionState } from '@capacitor/core';

import type {
  CameraDevice,
  CameraOpacityOptions,
  CameraPreviewFlashMode,
  CameraPreviewOptions,
  CameraPreviewPictureOptions,
  CameraPreviewPlugin,
  CameraSampleOptions,
  CameraPermissionStatus,
  DeviceOrientation,
  GridMode,
  ExposureMode,
  FlashMode,
  LensInfo,
  PermissionRequestOptions,
  SafeAreaInsets,
} from './definitions';
import { DeviceType } from './definitions';

type WebPermissionState = 'granted' | 'denied' | 'prompt';

const DEFAULT_VIDEO_ID = 'capgo_video';
export class CameraPreviewWeb extends WebPlugin implements CameraPreviewPlugin {
  /**
   *  track which camera is used based on start options
   *  used in capture
   */
  private isBackCamera = false;
  private currentDeviceId: string | null = null;
  private videoElement: HTMLVideoElement | null = null;
  private isStarted = false;
  private orientationListenerBound = false;

  constructor() {
    super();
  }
  async checkPermissions(options?: { disableAudio?: boolean }): Promise<CameraPermissionStatus> {
    const result: CameraPermissionStatus = {
      camera: 'prompt',
    };

    const permissionsApi = (navigator as any)?.permissions;

    if (permissionsApi?.query) {
      try {
        const cameraPermission = await permissionsApi.query({ name: 'camera' });
        result.camera = this.mapWebPermission(cameraPermission.state as WebPermissionState);
      } catch (error) {
        console.warn('Camera permission query failed', error);
      }

      if (options?.disableAudio === false) {
        try {
          const microphonePermission = await permissionsApi.query({
            name: 'microphone',
          });
          result.microphone = this.mapWebPermission(microphonePermission.state as WebPermissionState);
        } catch (error) {
          console.warn('Microphone permission query failed', error);
          result.microphone = 'prompt';
        }
      }
    } else if (options?.disableAudio === false) {
      result.microphone = 'prompt';
    }

    return result;
  }

  async requestPermissions(options?: PermissionRequestOptions): Promise<CameraPermissionStatus> {
    const disableAudio = options?.disableAudio ?? true;

    if (navigator?.mediaDevices?.getUserMedia) {
      const constraints: MediaStreamConstraints = disableAudio ? { video: true } : { video: true, audio: true };
      let stream: MediaStream | undefined;
      try {
        stream = await navigator.mediaDevices.getUserMedia(constraints);
      } catch (error) {
        console.warn('Unable to obtain camera or microphone stream', error);
      } finally {
        try {
          stream?.getTracks().forEach((t) => t.stop());
        } catch (_e) {
          /* no-op */
        }
      }
    }

    const status = await this.checkPermissions({ disableAudio: disableAudio });

    if (options?.showSettingsAlert) {
      console.warn('showSettingsAlert is not supported on the web platform; returning permission status only.');
    }

    return status;
  }
  private mapWebPermission(state: WebPermissionState | undefined): PermissionState {
    switch (state) {
      case 'granted':
        return 'granted';
      case 'denied':
        return 'denied';
      case 'prompt':
      default:
        return 'prompt';
    }
  }
  private getCurrentOrientation(): DeviceOrientation {
    try {
      const so: any = (screen as any).orientation;
      const type = so?.type || so?.mozOrientation || so?.msOrientation;
      if (typeof type === 'string') {
        if (type.includes('portrait-primary')) return 'portrait';
        if (type.includes('portrait-secondary')) return 'portrait-upside-down';
        if (type.includes('landscape-primary')) return 'landscape-left';
        if (type.includes('landscape-secondary')) return 'landscape-right';
        if (type.includes('landscape')) return 'landscape-right'; // avoid generic landscape
        if (type.includes('portrait')) return 'portrait';
      }
      const angle = (window as any).orientation;
      if (typeof angle === 'number') {
        if (angle === 0) return 'portrait';
        if (angle === 180) return 'portrait-upside-down';
        if (angle === 90) return 'landscape-right';
        if (angle === -90) return 'landscape-left';
        if (angle === 270) return 'landscape-left';
      }
      if (window.matchMedia('(orientation: portrait)')?.matches) {
        return 'portrait';
      }
      if (window.matchMedia('(orientation: landscape)')?.matches) {
        // Default to landscape-right when we can't distinguish primary/secondary
        return 'landscape-right';
      }
    } catch (e) {
      console.error(e);
    }
    return 'unknown';
  }
  private ensureOrientationListener() {
    if (this.orientationListenerBound) return;
    const emit = () => {
      this.notifyListeners('orientationChange', {
        orientation: this.getCurrentOrientation(),
      });
    };
    window.addEventListener('orientationchange', emit);
    window.addEventListener('resize', emit);
    this.orientationListenerBound = true;
  }
  async getOrientation(): Promise<{ orientation: DeviceOrientation }> {
    return { orientation: this.getCurrentOrientation() };
  }
  getSafeAreaInsets(): Promise<SafeAreaInsets> {
    throw new Error('Method not implemented.');
  }

  async getZoomButtonValues(): Promise<{ values: number[] }> {
    throw new Error('getZoomButtonValues not supported under the web platform');
  }

  async getSupportedPictureSizes(): Promise<any> {
    throw new Error('getSupportedPictureSizes not supported under the web platform');
  }

  async start(options: CameraPreviewOptions): Promise<{ width: number; height: number; x: number; y: number }> {
    if (options.aspectRatio && (options.width || options.height)) {
      throw new Error('Cannot set both aspectRatio and size (width/height). Use setPreviewSize after start.');
    }
    if (this.isStarted && !options.force) {
      throw new Error('camera already started');
    }

    // If force is true and camera is already started, stop it first
    if (this.isStarted && options.force) {
      await this.stop({ force: true });
    }

    this.isBackCamera = true;
    this.isStarted = false;
    const parent = document.getElementById(options?.parent || '');
    const gridMode = options?.gridMode || 'none';
    const positioning = options?.positioning || 'top';

    if (options.position) {
      this.isBackCamera = options.position === 'rear';
    }

    const video = document.getElementById(DEFAULT_VIDEO_ID);
    if (video) {
      video.remove();
    }
    const container = options.parent ? document.getElementById(options.parent) : document.body;
    if (!container) {
      throw new Error('container not found');
    }
    this.videoElement = document.createElement('video');
    this.videoElement.id = DEFAULT_VIDEO_ID;
    this.videoElement.className = options.className || '';
    this.videoElement.playsInline = true;
    this.videoElement.muted = true;
    this.videoElement.autoplay = true;
    // Remove objectFit as we'll match camera's native aspect ratio
    this.videoElement.style.backgroundColor = 'transparent';
    // Reset any default margins that might interfere
    this.videoElement.style.margin = '0';
    this.videoElement.style.padding = '0';

    container.appendChild(this.videoElement);
    if (options.toBack) {
      this.videoElement.style.zIndex = '-1';
    }

    // Default to 4:3 if no aspect ratio or size specified
    const useDefaultAspectRatio = !options.aspectRatio && !options.width && !options.height;
    const effectiveAspectRatio = options.aspectRatio || (useDefaultAspectRatio ? '4:3' : null);

    if (options.width) {
      this.videoElement.width = options.width;
      this.videoElement.style.width = `${options.width}px`;
    }

    if (options.height) {
      this.videoElement.height = options.height;
      this.videoElement.style.height = `${options.height}px`;
    }

    // Handle positioning - center if x or y not provided
    const centerX = options.x === undefined;
    const centerY = options.y === undefined;

    // Always set position to absolute for proper positioning
    this.videoElement.style.position = 'absolute';

    console.log('Initial positioning flags:', {
      centerX,
      centerY,
      x: options.x,
      y: options.y,
    });

    if (options.x !== undefined) {
      this.videoElement.style.left = `${options.x}px`;
    }

    if (options.y !== undefined) {
      this.videoElement.style.top = `${options.y}px`;
    }

    // Create and add grid overlay if needed
    if (gridMode !== 'none') {
      const gridOverlay = this.createGridOverlay(gridMode);
      gridOverlay.id = 'camera-grid-overlay';
      parent?.appendChild(gridOverlay);
    }

    // Aspect ratio handling is now done after getting camera stream

    // Store centering flags for later use
    const needsCenterX = centerX;
    const needsCenterY = centerY;

    console.log('Centering flags stored:', { needsCenterX, needsCenterY });

    // First get the camera stream with basic constraints
    const constraints: MediaStreamConstraints = {
      video: {
        facingMode: this.isBackCamera ? 'environment' : 'user',
      },
    };

    const stream = await navigator.mediaDevices.getUserMedia(constraints);
    if (!stream) {
      throw new Error('could not acquire stream');
    }
    if (!this.videoElement) {
      throw new Error('video element not found');
    }

    // Get the actual camera dimensions from the video track
    const videoTrack = stream.getVideoTracks()[0];
    const settings = videoTrack.getSettings();
    const cameraWidth = settings.width || 640;
    const cameraHeight = settings.height || 480;
    const cameraAspectRatio = cameraWidth / cameraHeight;

    console.log('Camera native dimensions:', {
      width: cameraWidth,
      height: cameraHeight,
      aspectRatio: cameraAspectRatio,
    });

    console.log('Container dimensions:', {
      width: container.offsetWidth,
      height: container.offsetHeight,
      id: container.id,
    });

    // Now adjust video element size based on camera's native aspect ratio
    if (!options.width && !options.height && !options.aspectRatio) {
      // No size specified, fit camera view within container bounds
      const containerWidth = container.offsetWidth || window.innerWidth;
      const containerHeight = container.offsetHeight || window.innerHeight;

      // Calculate dimensions that fit within container while maintaining camera aspect ratio
      let targetWidth, targetHeight;

      // Try fitting to container width first
      targetWidth = containerWidth;
      targetHeight = targetWidth / cameraAspectRatio;

      // If height exceeds container, fit to height instead
      if (targetHeight > containerHeight) {
        targetHeight = containerHeight;
        targetWidth = targetHeight * cameraAspectRatio;
      }

      console.log('Video element dimensions:', {
        width: targetWidth,
        height: targetHeight,
        container: { width: containerWidth, height: containerHeight },
      });

      this.videoElement.width = targetWidth;
      this.videoElement.height = targetHeight;
      this.videoElement.style.width = `${targetWidth}px`;
      this.videoElement.style.height = `${targetHeight}px`;

      // Center the video element within its parent container
      if (needsCenterX || options.x === undefined) {
        const x = Math.round((containerWidth - targetWidth) / 2);
        this.videoElement.style.left = `${x}px`;
      }
      if (needsCenterY || options.y === undefined) {
        let y: number;
        switch (positioning) {
          case 'top':
            y = 0;
            break;
          case 'bottom':
            y = window.innerHeight - targetHeight;
            break;
          case 'center':
          default:
            y = Math.round((window.innerHeight - targetHeight) / 2);
            break;
        }
        this.videoElement.style.setProperty('top', `${y}px`, 'important');
        // Force a style recalculation
        this.videoElement.offsetHeight;
        console.log('Positioning video:', {
          positioning,
          viewportHeight: window.innerHeight,
          targetHeight,
          calculatedY: y,
          actualTop: this.videoElement.style.top,
          position: this.videoElement.style.position,
        });
      }
    } else if (effectiveAspectRatio && !options.width && !options.height) {
      // Aspect ratio specified but no size
      const [widthRatio, heightRatio] = effectiveAspectRatio.split(':').map(Number);
      const targetRatio = widthRatio / heightRatio;
      const viewportWidth = window.innerWidth;
      const viewportHeight = window.innerHeight;

      let targetWidth, targetHeight;

      // Try fitting to viewport width first
      targetWidth = viewportWidth;
      targetHeight = targetWidth / targetRatio;

      // If height exceeds viewport, fit to height instead
      if (targetHeight > viewportHeight) {
        targetHeight = viewportHeight;
        targetWidth = targetHeight * targetRatio;
      }

      this.videoElement.width = targetWidth;
      this.videoElement.height = targetHeight;
      this.videoElement.style.width = `${targetWidth}px`;
      this.videoElement.style.height = `${targetHeight}px`;

      // Center the video element within its parent container
      if (needsCenterX || options.x === undefined) {
        const parentWidth = container.offsetWidth || viewportWidth;
        const x = Math.round((parentWidth - targetWidth) / 2);
        this.videoElement.style.left = `${x}px`;
      }
      if (needsCenterY || options.y === undefined) {
        const parentHeight = container.offsetHeight || viewportHeight;
        let y: number;
        switch (positioning) {
          case 'top':
            y = 0;
            break;
          case 'bottom':
            y = parentHeight - targetHeight;
            break;
          case 'center':
          default:
            y = Math.round((parentHeight - targetHeight) / 2);
            break;
        }
        this.videoElement.style.top = `${y}px`;
      }
    }

    this.videoElement.srcObject = stream;
    if (!this.isBackCamera) {
      this.videoElement.style.transform = 'scaleX(-1)';
    }

    // Set initial zoom level if specified and supported
    if (options.initialZoomLevel !== undefined && options.initialZoomLevel !== 1.0) {
      // videoTrack already declared above
      if (videoTrack) {
        const capabilities = videoTrack.getCapabilities() as any;

        if (capabilities.zoom) {
          const zoomLevel = options.initialZoomLevel;
          const minZoom = capabilities.zoom.min || 1;
          const maxZoom = capabilities.zoom.max || 1;

          if (zoomLevel < minZoom || zoomLevel > maxZoom) {
            stream.getTracks().forEach((track) => track.stop());
            throw new Error(
              `Initial zoom level ${zoomLevel} is not available. Valid range is ${minZoom} to ${maxZoom}`,
            );
          }

          try {
            await videoTrack.applyConstraints({
              advanced: [{ zoom: zoomLevel } as any],
            });
          } catch (error) {
            console.warn(`Failed to set initial zoom level: ${error}`);
            // Don't throw, just continue without zoom
          }
        }
      }
    }

    this.isStarted = true;
    this.ensureOrientationListener();

    // Wait for video to be ready and get actual dimensions
    await new Promise<void>((resolve) => {
      const videoEl = this.videoElement;
      if (!videoEl) {
        throw new Error('video element not found');
      }
      if (videoEl.readyState >= 2) {
        resolve();
      } else {
        videoEl.addEventListener('loadeddata', () => resolve(), {
          once: true,
        });
      }
    });

    // Ensure centering is applied after DOM updates
    await new Promise((resolve) => requestAnimationFrame(resolve));

    console.log('About to re-center, flags:', { needsCenterX, needsCenterY });

    // Re-apply centering with correct parent dimensions
    if (needsCenterX) {
      const parentWidth = container.offsetWidth;
      const x = Math.round((parentWidth - this.videoElement.offsetWidth) / 2);
      this.videoElement.style.left = `${x}px`;
      console.log('Re-centering X:', {
        parentWidth,
        videoWidth: this.videoElement.offsetWidth,
        x,
      });
    }
    if (needsCenterY) {
      let y: number;
      switch (positioning) {
        case 'top':
          y = 0;
          break;
        case 'bottom':
          y = window.innerHeight - this.videoElement.offsetHeight;
          break;
        case 'center':
        default:
          y = Math.round((window.innerHeight - this.videoElement.offsetHeight) / 2);
          break;
      }
      this.videoElement.style.setProperty('top', `${y}px`, 'important');
      console.log('Re-positioning Y:', {
        positioning,
        viewportHeight: window.innerHeight,
        videoHeight: this.videoElement.offsetHeight,
        y,
        position: this.videoElement.style.position,
        top: this.videoElement.style.top,
      });
    }

    // Get the actual rendered dimensions after video is loaded
    const rect = this.videoElement.getBoundingClientRect();
    const computedStyle = window.getComputedStyle(this.videoElement);

    console.log('Final video element state:', {
      rect: { x: rect.x, y: rect.y, width: rect.width, height: rect.height },
      style: {
        position: computedStyle.position,
        left: computedStyle.left,
        top: computedStyle.top,
        width: computedStyle.width,
        height: computedStyle.height,
      },
    });

    return {
      width: Math.round(rect.width),
      height: Math.round(rect.height),
      x: Math.round(rect.x),
      y: Math.round(rect.y),
    };
  }

  private stopStream(stream: any) {
    if (stream) {
      const tracks = stream.getTracks();

      for (const track of tracks) track.stop();
    }
  }

  async stop(_options?: { force?: boolean }): Promise<void> {
    // Force option doesn't change behavior on web - we always stop immediately
<<<<<<< HEAD
    void _options; // Mark as intentionally unused
=======
    void _options;
>>>>>>> 311a50f2
    const video = document.getElementById(DEFAULT_VIDEO_ID) as HTMLVideoElement;
    if (video) {
      video.pause();

      this.stopStream(video.srcObject);

      video.remove();
      this.isStarted = false;
    }

    // Remove grid overlay if it exists
    const gridOverlay = document.getElementById('camera-grid-overlay');
    gridOverlay?.remove();
  }

  async capture(options: CameraPreviewPictureOptions): Promise<any> {
    return new Promise((resolve, reject) => {
      const video = document.getElementById(DEFAULT_VIDEO_ID) as HTMLVideoElement;
      if (!video?.srcObject) {
        reject(new Error('camera is not running'));
        return;
      }

      // video.width = video.offsetWidth;

      let base64EncodedImage;

      if (video && video.videoWidth > 0 && video.videoHeight > 0) {
        const canvas = document.createElement('canvas');
        const context = canvas.getContext('2d');

        // Calculate capture dimensions
        let captureWidth = video.videoWidth;
        let captureHeight = video.videoHeight;
        const sourceX = 0;
        const sourceY = 0;

        // If width or height is specified, resize to fit within both maximums while maintaining aspect ratio
        if (options.width || options.height) {
          const originalAspectRatio = video.videoWidth / video.videoHeight;
          const targetWidth = options.width || video.videoWidth;
          const targetHeight = options.height || video.videoHeight;

          // Calculate dimensions that fit within both maximums
          if (options.width && options.height) {
            // Both dimensions specified - fit within both
            const maxAspectRatio = targetWidth / targetHeight;
            if (originalAspectRatio > maxAspectRatio) {
              // Original is wider - fit by width
              captureWidth = targetWidth;
              captureHeight = targetWidth / originalAspectRatio;
            } else {
              // Original is taller - fit by height
              captureWidth = targetHeight * originalAspectRatio;
              captureHeight = targetHeight;
            }
          } else if (options.width) {
            // Only width specified - maintain aspect ratio
            captureWidth = targetWidth;
            captureHeight = targetWidth / originalAspectRatio;
          } else {
            // Only height specified - maintain aspect ratio
            captureWidth = targetHeight * originalAspectRatio;
            captureHeight = targetHeight;
          }
        }

        canvas.width = captureWidth;
        canvas.height = captureHeight;

        // flip horizontally back camera isn't used
        if (!this.isBackCamera) {
          context?.translate(captureWidth, 0);
          context?.scale(-1, 1);
        }
        context?.drawImage(video, sourceX, sourceY, captureWidth, captureHeight, 0, 0, captureWidth, captureHeight);

        if (options.saveToGallery) {
          // saveToGallery is not supported on web
        }

        if (options.withExifLocation) {
          // withExifLocation is not supported on web
        }

        if ((options.format || 'jpeg') === 'jpeg') {
          base64EncodedImage = canvas
            .toDataURL('image/jpeg', (options.quality || 85) / 100.0)
            .replace('data:image/jpeg;base64,', '');
        } else {
          base64EncodedImage = canvas.toDataURL('image/png').replace('data:image/png;base64,', '');
        }
      }

      resolve({
        value: base64EncodedImage,
        exif: {},
      });
    });
  }

  async captureSample(_options: CameraSampleOptions): Promise<any> {
    return this.capture(_options);
  }

  async stopRecordVideo(): Promise<any> {
    throw new Error('stopRecordVideo not supported under the web platform');
  }

  async startRecordVideo(_options: CameraPreviewOptions): Promise<any> {
    console.log('startRecordVideo', _options);
    throw new Error('startRecordVideo not supported under the web platform');
  }

  async getSupportedFlashModes(): Promise<{
    result: CameraPreviewFlashMode[];
  }> {
    throw new Error('getSupportedFlashModes not supported under the web platform');
  }

  async getHorizontalFov(): Promise<{
    result: any;
  }> {
    throw new Error('getHorizontalFov not supported under the web platform');
  }

  async setFlashMode(_options: { flashMode: CameraPreviewFlashMode | string }): Promise<void> {
    throw new Error(`setFlashMode not supported under the web platform${_options}`);
  }

  async flip(): Promise<void> {
    const video = document.getElementById(DEFAULT_VIDEO_ID) as HTMLVideoElement;
    if (!video?.srcObject) {
      throw new Error('camera is not running');
    }

    // Stop current stream
    this.stopStream(video.srcObject);

    // Toggle camera position
    this.isBackCamera = !this.isBackCamera;

    // Get new constraints
    const constraints: MediaStreamConstraints = {
      video: {
        facingMode: this.isBackCamera ? 'environment' : 'user',
        width: { ideal: video.videoWidth || 640 },
        height: { ideal: video.videoHeight || 480 },
      },
    };

    try {
      const stream = await navigator.mediaDevices.getUserMedia(constraints);
      video.srcObject = stream;

      // Update current device ID from the new stream
      const videoTrack = stream.getVideoTracks()[0];
      if (videoTrack) {
        this.currentDeviceId = videoTrack.getSettings().deviceId || null;
      }

      // Update video transform based on camera
      if (this.isBackCamera) {
        video.style.transform = 'none';
        video.style.webkitTransform = 'none';
      } else {
        video.style.transform = 'scaleX(-1)';
        video.style.webkitTransform = 'scaleX(-1)';
      }

      await video.play();
    } catch (error) {
      throw new Error(`Failed to flip camera: ${error}`);
    }
  }

  async setOpacity(_options: CameraOpacityOptions): Promise<any> {
    const video = document.getElementById(DEFAULT_VIDEO_ID) as HTMLVideoElement;
    if (!!video && !!_options.opacity) video.style.setProperty('opacity', _options.opacity.toString());
  }

  async isRunning(): Promise<{ isRunning: boolean }> {
    const video = document.getElementById(DEFAULT_VIDEO_ID) as HTMLVideoElement;
    return { isRunning: !!video && !!video.srcObject };
  }

  async getAvailableDevices(): Promise<{ devices: CameraDevice[] }> {
    if (!navigator.mediaDevices?.enumerateDevices) {
      throw new Error('getAvailableDevices not supported under the web platform');
    }

    const devices = await navigator.mediaDevices.enumerateDevices();
    const videoDevices = devices.filter((device) => device.kind === 'videoinput');

    // Group devices by position (front/back)
    const frontDevices: any[] = [];
    const backDevices: any[] = [];

    videoDevices.forEach((device, index) => {
      const label = device.label || `Camera ${index + 1}`;
      const labelLower = label.toLowerCase();

      // Determine device type based on label
      let deviceType: DeviceType = DeviceType.WIDE_ANGLE;
      let baseZoomRatio = 1.0;

      if (labelLower.includes('ultra') || labelLower.includes('0.5')) {
        deviceType = DeviceType.ULTRA_WIDE;
        baseZoomRatio = 0.5;
      } else if (
        labelLower.includes('telephoto') ||
        labelLower.includes('tele') ||
        labelLower.includes('2x') ||
        labelLower.includes('3x')
      ) {
        deviceType = DeviceType.TELEPHOTO;
        baseZoomRatio = 2.0;
      } else if (labelLower.includes('depth') || labelLower.includes('truedepth')) {
        deviceType = DeviceType.TRUE_DEPTH;
        baseZoomRatio = 1.0;
      }

      const lensInfo = {
        deviceId: device.deviceId,
        label,
        deviceType,
        focalLength: 4.25,
        baseZoomRatio,
        minZoom: 1.0,
        maxZoom: 1.0,
      };

      // Determine position and add to appropriate array
      if (labelLower.includes('back') || labelLower.includes('rear')) {
        backDevices.push(lensInfo);
      } else {
        frontDevices.push(lensInfo);
      }
    });

    const result: CameraDevice[] = [];

    if (frontDevices.length > 0) {
      result.push({
        deviceId: frontDevices[0].deviceId,
        label: 'Front Camera',
        position: 'front',
        lenses: frontDevices,
        isLogical: false,
        minZoom: Math.min(...frontDevices.map((d) => d.minZoom)),
        maxZoom: Math.max(...frontDevices.map((d) => d.maxZoom)),
      });
    }

    if (backDevices.length > 0) {
      result.push({
        deviceId: backDevices[0].deviceId,
        label: 'Back Camera',
        position: 'rear',
        lenses: backDevices,
        isLogical: false,
        minZoom: Math.min(...backDevices.map((d) => d.minZoom)),
        maxZoom: Math.max(...backDevices.map((d) => d.maxZoom)),
      });
    }

    return { devices: result };
  }

  async getZoom(): Promise<{
    min: number;
    max: number;
    current: number;
    lens: LensInfo;
  }> {
    const video = document.getElementById(DEFAULT_VIDEO_ID) as HTMLVideoElement;
    if (!video?.srcObject) {
      throw new Error('camera is not running');
    }

    const stream = video.srcObject as MediaStream;
    const videoTrack = stream.getVideoTracks()[0];

    if (!videoTrack) {
      throw new Error('no video track found');
    }

    const capabilities = videoTrack.getCapabilities() as any;
    const settings = videoTrack.getSettings() as any;

    if (!capabilities.zoom) {
      throw new Error('zoom not supported by this device');
    }

    // Get current device info to determine lens type
    let deviceType: DeviceType = DeviceType.WIDE_ANGLE;
    let baseZoomRatio = 1.0;

    if (this.currentDeviceId) {
      const devices = await navigator.mediaDevices.enumerateDevices();
      const device = devices.find((d) => d.deviceId === this.currentDeviceId);
      if (device) {
        const labelLower = device.label.toLowerCase();
        if (labelLower.includes('ultra') || labelLower.includes('0.5')) {
          deviceType = DeviceType.ULTRA_WIDE;
          baseZoomRatio = 0.5;
        } else if (
          labelLower.includes('telephoto') ||
          labelLower.includes('tele') ||
          labelLower.includes('2x') ||
          labelLower.includes('3x')
        ) {
          deviceType = DeviceType.TELEPHOTO;
          baseZoomRatio = 2.0;
        } else if (labelLower.includes('depth') || labelLower.includes('truedepth')) {
          deviceType = DeviceType.TRUE_DEPTH;
          baseZoomRatio = 1.0;
        }
      }
    }

    const currentZoom = settings.zoom || 1;
    const lensInfo: LensInfo = {
      focalLength: 4.25,
      deviceType,
      baseZoomRatio,
      digitalZoom: currentZoom / baseZoomRatio,
    };

    return {
      min: capabilities.zoom.min || 1,
      max: capabilities.zoom.max || 1,
      current: currentZoom,
      lens: lensInfo,
    };
  }

  async setZoom(options: { level: number; ramp?: boolean; autoFocus?: boolean }): Promise<void> {
    const video = document.getElementById(DEFAULT_VIDEO_ID) as HTMLVideoElement;
    if (!video?.srcObject) {
      throw new Error('camera is not running');
    }

    const stream = video.srcObject as MediaStream;
    const videoTrack = stream.getVideoTracks()[0];

    if (!videoTrack) {
      throw new Error('no video track found');
    }

    const capabilities = videoTrack.getCapabilities() as any;

    if (!capabilities.zoom) {
      throw new Error('zoom not supported by this device');
    }

    const zoomLevel = Math.max(capabilities.zoom.min || 1, Math.min(capabilities.zoom.max || 1, options.level));

    // Note: autoFocus is not supported on web platform

    try {
      await videoTrack.applyConstraints({
        advanced: [{ zoom: zoomLevel } as any],
      });
    } catch (error) {
      throw new Error(`Failed to set zoom: ${error}`);
    }
  }

  async getFlashMode(): Promise<{ flashMode: FlashMode }> {
    throw new Error('getFlashMode not supported under the web platform');
  }

  async getDeviceId(): Promise<{ deviceId: string }> {
    return { deviceId: this.currentDeviceId || '' };
  }

  async setDeviceId(options: { deviceId: string }): Promise<void> {
    const video = document.getElementById(DEFAULT_VIDEO_ID) as HTMLVideoElement;
    if (!video?.srcObject) {
      throw new Error('camera is not running');
    }

    // Stop current stream
    this.stopStream(video.srcObject);

    // Update current device ID
    this.currentDeviceId = options.deviceId;

    // Get new constraints with specific device ID
    const constraints: MediaStreamConstraints = {
      video: {
        deviceId: { exact: options.deviceId },
        width: { ideal: video.videoWidth || 640 },
        height: { ideal: video.videoHeight || 480 },
      },
    };

    try {
      // Try to determine camera position from device
      const devices = await navigator.mediaDevices.enumerateDevices();
      const device = devices.find((d) => d.deviceId === options.deviceId);
      this.isBackCamera =
        device?.label.toLowerCase().includes('back') || device?.label.toLowerCase().includes('rear') || false;

      const stream = await navigator.mediaDevices.getUserMedia(constraints);
      video.srcObject = stream;

      // Update video transform based on camera
      if (this.isBackCamera) {
        video.style.transform = 'none';
        video.style.webkitTransform = 'none';
      } else {
        video.style.transform = 'scaleX(-1)';
        video.style.webkitTransform = 'scaleX(-1)';
      }

      await video.play();
    } catch (error) {
      throw new Error(`Failed to swap to device ${options.deviceId}: ${error}`);
    }
  }

  async getAspectRatio(): Promise<{ aspectRatio: '4:3' | '16:9' }> {
    const video = document.getElementById(DEFAULT_VIDEO_ID) as HTMLVideoElement;
    if (!video) {
      throw new Error('camera is not running');
    }

    const width = video.offsetWidth;
    const height = video.offsetHeight;

    if (width && height) {
      const ratio = width / height;
      // Check for portrait camera ratios: 4:3 -> 3:4, 16:9 -> 9:16
      if (Math.abs(ratio - 3 / 4) < 0.01) {
        return { aspectRatio: '4:3' };
      }
      if (Math.abs(ratio - 9 / 16) < 0.01) {
        return { aspectRatio: '16:9' };
      }
    }

    // Default to 4:3 if no specific aspect ratio is matched
    return { aspectRatio: '4:3' };
  }

  async setAspectRatio(options: { aspectRatio: '4:3' | '16:9'; x?: number; y?: number }): Promise<{
    width: number;
    height: number;
    x: number;
    y: number;
  }> {
    const video = document.getElementById(DEFAULT_VIDEO_ID) as HTMLVideoElement;
    if (!video) {
      throw new Error('camera is not running');
    }

    if (options.aspectRatio) {
      const [widthRatio, heightRatio] = options.aspectRatio.split(':').map(Number);
      // For camera, use portrait orientation: 4:3 becomes 3:4, 16:9 becomes 9:16
      const ratio = heightRatio / widthRatio;

      // Get current position and size
      const rect = video.getBoundingClientRect();
      const currentWidth = rect.width;
      const currentHeight = rect.height;
      const currentRatio = currentWidth / currentHeight;

      let newWidth: number;
      let newHeight: number;

      if (currentRatio > ratio) {
        // Width is larger, fit by height and center horizontally
        newWidth = currentHeight * ratio;
        newHeight = currentHeight;
      } else {
        // Height is larger, fit by width and center vertically
        newWidth = currentWidth;
        newHeight = currentWidth / ratio;
      }

      // Calculate position
      let x: number, y: number;
      if (options.x !== undefined && options.y !== undefined) {
        // Use provided coordinates, ensuring they stay within screen boundaries
        x = Math.max(0, Math.min(options.x, window.innerWidth - newWidth));
        y = Math.max(0, Math.min(options.y, window.innerHeight - newHeight));
      } else {
        // Auto-center the view
        x = (window.innerWidth - newWidth) / 2;
        y = (window.innerHeight - newHeight) / 2;
      }

      video.style.width = `${newWidth}px`;
      video.style.height = `${newHeight}px`;
      video.style.left = `${x}px`;
      video.style.top = `${y}px`;
      video.style.position = 'absolute';

      const offsetX = newWidth / 8;
      const offsetY = newHeight / 8;

      return {
        width: Math.round(newWidth),
        height: Math.round(newHeight),
        x: Math.round(x + offsetX),
        y: Math.round(y + offsetY),
      };
    } else {
      video.style.objectFit = 'cover';
      const rect = video.getBoundingClientRect();
      const offsetX = rect.width / 8;
      const offsetY = rect.height / 8;

      return {
        width: Math.round(rect.width),
        height: Math.round(rect.height),
        x: Math.round(rect.left + offsetX),
        y: Math.round(rect.top + offsetY),
      };
    }
  }

  private createGridOverlay(gridMode: string): HTMLElement {
    const overlay = document.createElement('div');
    overlay.style.position = 'absolute';
    overlay.style.top = '0';
    overlay.style.left = '0';
    overlay.style.width = '100%';
    overlay.style.height = '100%';
    overlay.style.pointerEvents = 'none';
    overlay.style.zIndex = '10';

    const divisions = gridMode === '3x3' ? 3 : 4;

    // Create SVG for grid lines
    const svg = document.createElementNS('http://www.w3.org/2000/svg', 'svg');
    svg.style.width = '100%';
    svg.style.height = '100%';
    svg.style.position = 'absolute';
    svg.style.top = '0';
    svg.style.left = '0';

    // Create grid lines
    for (let i = 1; i < divisions; i++) {
      // Vertical lines
      const verticalLine = document.createElementNS('http://www.w3.org/2000/svg', 'line');
      verticalLine.setAttribute('x1', `${(i / divisions) * 100}%`);
      verticalLine.setAttribute('y1', '0%');
      verticalLine.setAttribute('x2', `${(i / divisions) * 100}%`);
      verticalLine.setAttribute('y2', '100%');
      verticalLine.setAttribute('stroke', 'rgba(255, 255, 255, 0.5)');
      verticalLine.setAttribute('stroke-width', '1');
      svg.appendChild(verticalLine);

      // Horizontal lines
      const horizontalLine = document.createElementNS('http://www.w3.org/2000/svg', 'line');
      horizontalLine.setAttribute('x1', '0%');
      horizontalLine.setAttribute('y1', `${(i / divisions) * 100}%`);
      horizontalLine.setAttribute('x2', '100%');
      horizontalLine.setAttribute('y2', `${(i / divisions) * 100}%`);
      horizontalLine.setAttribute('stroke', 'rgba(255, 255, 255, 0.5)');
      horizontalLine.setAttribute('stroke-width', '1');
      svg.appendChild(horizontalLine);
    }

    overlay.appendChild(svg);
    return overlay;
  }

  async setGridMode(options: { gridMode: GridMode }): Promise<void> {
    // Web implementation of grid mode would need to be implemented
    // For now, just resolve as a no-op
    console.warn(`Grid mode '${options.gridMode}' is not yet implemented for web platform`);
  }

  async getGridMode(): Promise<{ gridMode: GridMode }> {
    // Web implementation - default to none
    return { gridMode: 'none' };
  }

  async getPreviewSize(): Promise<{
    x: number;
    y: number;
    width: number;
    height: number;
  }> {
    const video = document.getElementById(DEFAULT_VIDEO_ID) as HTMLVideoElement;
    if (!video) {
      throw new Error('camera is not running');
    }
    const offsetX = video.width / 8;
    const offsetY = video.height / 8;

    return {
      x: video.offsetLeft + offsetX,
      y: video.offsetTop + offsetY,
      width: video.width,
      height: video.height,
    };
  }
  async setPreviewSize(options: { x: number; y: number; width: number; height: number }): Promise<{
    width: number;
    height: number;
    x: number;
    y: number;
  }> {
    const video = document.getElementById(DEFAULT_VIDEO_ID) as HTMLVideoElement;
    if (!video) {
      throw new Error('camera is not running');
    }
    video.style.left = `${options.x}px`;
    video.style.top = `${options.y}px`;
    video.width = options.width;
    video.height = options.height;

    const offsetX = options.width / 8;
    const offsetY = options.height / 8;

    return {
      width: options.width,
      height: options.height,
      x: options.x + offsetX,
      y: options.y + offsetY,
    };
  }

  async setFocus(options: { x: number; y: number }): Promise<void> {
    // Reject if values are outside 0-1 range
    if (options.x < 0 || options.x > 1 || options.y < 0 || options.y > 1) {
      throw new Error('Focus coordinates must be between 0 and 1');
    }

    const video = document.getElementById(DEFAULT_VIDEO_ID) as HTMLVideoElement;
    if (!video?.srcObject) {
      throw new Error('camera is not running');
    }

    const stream = video.srcObject as MediaStream;
    const videoTrack = stream.getVideoTracks()[0];

    if (!videoTrack) {
      throw new Error('no video track found');
    }

    const capabilities = videoTrack.getCapabilities() as any;

    // Check if focusing is supported
    if (capabilities.focusMode) {
      try {
        // Web API supports focus mode settings but not coordinate-based focus
        // Setting to manual mode allows for coordinate focus if supported
        await videoTrack.applyConstraints({
          advanced: [
            {
              focusMode: 'manual',
              focusDistance: 0.5, // Mid-range focus as fallback
            } as any,
          ],
        });
      } catch (error) {
        console.warn(
          `setFocus is not fully supported on this device: ${error}. Focus coordinates (${options.x}, ${options.y}) were provided but cannot be applied.`,
        );
      }
    } else {
      console.warn(
        'Focus control is not supported on this device. Focus coordinates were provided but cannot be applied.',
      );
    }
  }

  // Exposure stubs (unsupported on web)
  async getExposureModes(): Promise<{ modes: ExposureMode[] }> {
    throw new Error('getExposureModes not supported under the web platform');
  }

  async getExposureMode(): Promise<{ mode: ExposureMode }> {
    throw new Error('getExposureMode not supported under the web platform');
  }

<<<<<<< HEAD
  async setExposureMode(_options: { mode: ExposureMode }): Promise<void> {
    void _options; // Mark as intentionally unused
=======
  async setExposureMode(_mode: { mode: ExposureMode }): Promise<void> {
    void _mode;
>>>>>>> 311a50f2
    throw new Error('setExposureMode not supported under the web platform');
  }

  async getExposureCompensationRange(): Promise<{
    min: number;
    max: number;
    step: number;
  }> {
    throw new Error('getExposureCompensationRange not supported under the web platform');
  }

  async getExposureCompensation(): Promise<{ value: number }> {
    throw new Error('getExposureCompensation not supported under the web platform');
  }

<<<<<<< HEAD
  async setExposureCompensation(_options: { value: number }): Promise<void> {
    void _options; // Mark as intentionally unused
=======
  async setExposureCompensation(_value: { value: number }): Promise<void> {
    void _value;
>>>>>>> 311a50f2
    throw new Error('setExposureCompensation not supported under the web platform');
  }

  async deleteFile(_options: { path: string }): Promise<{ success: boolean }> {
    // Mark parameter as intentionally unused to satisfy linter
    void _options;
    throw new Error('deleteFile not supported under the web platform');
  }

  async getPluginVersion(): Promise<{ version: string }> {
    return { version: 'web' };
  }

  /**
   * Start face detection (not supported on web platform).
   *
   * @param _options Face detection options (ignored).
   * @throws Error indicating face detection is not supported.
   */
  async startFaceDetection(_config?: any): Promise<void> {
    void _config;
    throw new Error('Face detection is not supported on the web platform');
  }

  /**
   * Stop face detection (not supported on web platform).
   *
   * @throws Error indicating face detection is not supported.
   */
  async stopFaceDetection(): Promise<void> {
    throw new Error('Face detection is not supported on the web platform');
  }

  /**
   * Check if face detection is running (always false on web platform).
   *
   * @returns Object with isDetecting: false
   */
  async isFaceDetectionRunning(): Promise<{ isDetecting: boolean }> {
    return { isDetecting: false };
  }
}<|MERGE_RESOLUTION|>--- conflicted
+++ resolved
@@ -536,11 +536,7 @@
 
   async stop(_options?: { force?: boolean }): Promise<void> {
     // Force option doesn't change behavior on web - we always stop immediately
-<<<<<<< HEAD
     void _options; // Mark as intentionally unused
-=======
-    void _options;
->>>>>>> 311a50f2
     const video = document.getElementById(DEFAULT_VIDEO_ID) as HTMLVideoElement;
     if (video) {
       video.pause();
@@ -1223,13 +1219,8 @@
     throw new Error('getExposureMode not supported under the web platform');
   }
 
-<<<<<<< HEAD
   async setExposureMode(_options: { mode: ExposureMode }): Promise<void> {
     void _options; // Mark as intentionally unused
-=======
-  async setExposureMode(_mode: { mode: ExposureMode }): Promise<void> {
-    void _mode;
->>>>>>> 311a50f2
     throw new Error('setExposureMode not supported under the web platform');
   }
 
@@ -1245,13 +1236,8 @@
     throw new Error('getExposureCompensation not supported under the web platform');
   }
 
-<<<<<<< HEAD
   async setExposureCompensation(_options: { value: number }): Promise<void> {
     void _options; // Mark as intentionally unused
-=======
-  async setExposureCompensation(_value: { value: number }): Promise<void> {
-    void _value;
->>>>>>> 311a50f2
     throw new Error('setExposureCompensation not supported under the web platform');
   }
 
