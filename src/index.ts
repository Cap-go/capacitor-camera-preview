import { registerPlugin } from '@capacitor/core';
<<<<<<< HEAD
=======

>>>>>>> d61f264f
import type { CameraPreviewPlugin } from './definitions';

const CameraPreview = registerPlugin<CameraPreviewPlugin>('CameraPreview', {
  web: () => import('./web').then((m) => new m.CameraPreviewWeb()),
});

export * from './definitions';
export { CameraPreview };<|MERGE_RESOLUTION|>--- conflicted
+++ resolved
@@ -1,8 +1,5 @@
 import { registerPlugin } from '@capacitor/core';
-<<<<<<< HEAD
-=======
 
->>>>>>> d61f264f
 import type { CameraPreviewPlugin } from './definitions';
 
 const CameraPreview = registerPlugin<CameraPreviewPlugin>('CameraPreview', {
